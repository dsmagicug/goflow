package test

import (
	"github.com/nyaruka/gocommon/urns"
	"github.com/nyaruka/goflow/assets"
	"github.com/nyaruka/goflow/flows"
	"github.com/nyaruka/goflow/flows/engine"
	"github.com/nyaruka/goflow/providers/webhooks"

	"github.com/pkg/errors"
	"github.com/shopspring/decimal"
)

// NewEngine creates an engine instance for testing
func NewEngine() flows.Engine {
	return engine.NewBuilder().
<<<<<<< HEAD
		WithWebhookService(webhooks.NewService("goflow-testing", 10000)).
		WithNLUService(func(s flows.Session, c assets.Classifier) flows.NLUProvider { return newNLUProvider(c) }).
		WithAirtimeService(func(flows.Session) flows.AirtimeProvider { return newAirtimeProvider("RWF") }).
		Build()
}

// implementation of NLUProvider for testing which always returns the first intent
type nluProvider struct {
	classifier assets.Classifier
}

func newNLUProvider(classifier assets.Classifier) *nluProvider {
	return &nluProvider{classifier: classifier}
}

func (p *nluProvider) Classify(session flows.Session, input string) (*flows.NLUClassification, error) {
	classifierIntents := p.classifier.Intents()
	extractedIntents := make([]flows.ExtractedIntent, len(p.classifier.Intents()))
	confidence := decimal.RequireFromString("0.5")
	for i := range classifierIntents {
		extractedIntents[i] = flows.ExtractedIntent{classifierIntents[i], confidence}
		confidence = confidence.Div(decimal.RequireFromString("2"))
	}

	return &flows.NLUClassification{
		Intents: extractedIntents,
		Entities: map[string][]flows.ExtractedEntity{
			"location": []flows.ExtractedEntity{
				flows.ExtractedEntity{"Quito", decimal.RequireFromString("1.0")},
			},
		},
	}, nil
}

var _ flows.NLUProvider = (*nluProvider)(nil)

// implementation of AirtimeProvider for testing which uses a fixed currency
type airtimeProvider struct {
=======
		WithWebhookServiceFactory(webhooks.NewServiceFactory("goflow-testing", 10000)).
		WithAirtimeServiceFactory(func(flows.Session) flows.AirtimeService { return newAirtimeService("RWF") }).
		Build()
}

// implementation of an airtime service for testing which uses a fixed currency
type airtimeService struct {
>>>>>>> 0f446ae0
	fixedCurrency string
}

func newAirtimeService(currency string) *airtimeService {
	return &airtimeService{fixedCurrency: currency}
}

<<<<<<< HEAD
func (p *airtimeProvider) Transfer(session flows.Session, sender urns.URN, recipient urns.URN, amounts map[string]decimal.Decimal) (*flows.AirtimeTransfer, error) {
=======
func (s *airtimeService) Transfer(session flows.Session, sender urns.URN, recipient urns.URN, amounts map[string]decimal.Decimal) (*flows.AirtimeTransfer, error) {
>>>>>>> 0f446ae0
	t := &flows.AirtimeTransfer{
		Sender:    sender,
		Recipient: recipient,
		Currency:  p.fixedCurrency,
		Status:    flows.AirtimeTransferStatusFailed,
	}

	amount, hasAmount := amounts[p.fixedCurrency]
	if !hasAmount {
		return t, errors.Errorf("no amount configured for transfers in %s", p.fixedCurrency)
	}

	t.DesiredAmount = amount
	t.ActualAmount = amount
	t.Status = flows.AirtimeTransferStatusSuccess
	return t, nil
}

var _ flows.AirtimeService = (*airtimeService)(nil)<|MERGE_RESOLUTION|>--- conflicted
+++ resolved
@@ -14,25 +14,24 @@
 // NewEngine creates an engine instance for testing
 func NewEngine() flows.Engine {
 	return engine.NewBuilder().
-<<<<<<< HEAD
-		WithWebhookService(webhooks.NewService("goflow-testing", 10000)).
-		WithNLUService(func(s flows.Session, c assets.Classifier) flows.NLUProvider { return newNLUProvider(c) }).
-		WithAirtimeService(func(flows.Session) flows.AirtimeProvider { return newAirtimeProvider("RWF") }).
+		WithWebhookServiceFactory(webhooks.NewServiceFactory("goflow-testing", 10000)).
+		WithNLUServiceFactory(func(s flows.Session, c assets.Classifier) flows.NLUService { return newNLUService(c) }).
+		WithAirtimeServiceFactory(func(flows.Session) flows.AirtimeService { return newAirtimeService("RWF") }).
 		Build()
 }
 
-// implementation of NLUProvider for testing which always returns the first intent
-type nluProvider struct {
+// implementation of an NLU service for testing which always returns the first intent
+type nluService struct {
 	classifier assets.Classifier
 }
 
-func newNLUProvider(classifier assets.Classifier) *nluProvider {
-	return &nluProvider{classifier: classifier}
+func newNLUService(classifier assets.Classifier) *nluService {
+	return &nluService{classifier: classifier}
 }
 
-func (p *nluProvider) Classify(session flows.Session, input string) (*flows.NLUClassification, error) {
-	classifierIntents := p.classifier.Intents()
-	extractedIntents := make([]flows.ExtractedIntent, len(p.classifier.Intents()))
+func (s *nluService) Classify(session flows.Session, input string) (*flows.NLUClassification, error) {
+	classifierIntents := s.classifier.Intents()
+	extractedIntents := make([]flows.ExtractedIntent, len(s.classifier.Intents()))
 	confidence := decimal.RequireFromString("0.5")
 	for i := range classifierIntents {
 		extractedIntents[i] = flows.ExtractedIntent{classifierIntents[i], confidence}
@@ -49,19 +48,10 @@
 	}, nil
 }
 
-var _ flows.NLUProvider = (*nluProvider)(nil)
-
-// implementation of AirtimeProvider for testing which uses a fixed currency
-type airtimeProvider struct {
-=======
-		WithWebhookServiceFactory(webhooks.NewServiceFactory("goflow-testing", 10000)).
-		WithAirtimeServiceFactory(func(flows.Session) flows.AirtimeService { return newAirtimeService("RWF") }).
-		Build()
-}
+var _ flows.NLUService = (*nluService)(nil)
 
 // implementation of an airtime service for testing which uses a fixed currency
 type airtimeService struct {
->>>>>>> 0f446ae0
 	fixedCurrency string
 }
 
@@ -69,21 +59,17 @@
 	return &airtimeService{fixedCurrency: currency}
 }
 
-<<<<<<< HEAD
-func (p *airtimeProvider) Transfer(session flows.Session, sender urns.URN, recipient urns.URN, amounts map[string]decimal.Decimal) (*flows.AirtimeTransfer, error) {
-=======
 func (s *airtimeService) Transfer(session flows.Session, sender urns.URN, recipient urns.URN, amounts map[string]decimal.Decimal) (*flows.AirtimeTransfer, error) {
->>>>>>> 0f446ae0
 	t := &flows.AirtimeTransfer{
 		Sender:    sender,
 		Recipient: recipient,
-		Currency:  p.fixedCurrency,
+		Currency:  s.fixedCurrency,
 		Status:    flows.AirtimeTransferStatusFailed,
 	}
 
-	amount, hasAmount := amounts[p.fixedCurrency]
+	amount, hasAmount := amounts[s.fixedCurrency]
 	if !hasAmount {
-		return t, errors.Errorf("no amount configured for transfers in %s", p.fixedCurrency)
+		return t, errors.Errorf("no amount configured for transfers in %s", s.fixedCurrency)
 	}
 
 	t.DesiredAmount = amount

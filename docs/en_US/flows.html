<html>
    <head>
        <title>Flows</title>
        <link href="https://fonts.googleapis.com/css?family=Roboto+Slab" rel="stylesheet">
        <link href="styles.css" rel="stylesheet">
    </head>
    <body>
        <center>
            <h7>Flows</h7>
        </center>

 <ul>
<li><a href="#container">Container</a></li>
<li><a href="#nodes">Nodes</a></li>
<li><a href="#actions">Actions</a></li>
</ul>  

<h1 id="container">Container</h1>
<p>Flow definitions are defined as a list of nodes, the first node being the entry into the flow. The simplest possible flow containing no nodes whatsoever (and therefore being a no-op) contains the following fields:</p>
<ul>
<li><code>uuid</code> the UUID</li>
<li><code>name</code> the name</li>
<li><code>language</code> the base authoring language used for localization</li>
<li><code>type</code> the type, one of <code>messaging</code>, <code>messaging_offline</code>, <code>voice</code> whcih determines which actions are allowed in the flow</li>
<li><code>nodes</code> the nodes (may be empty)</li>
</ul>
<p>For example:</p>
<div class="sourceCode" id="cb1"><pre class="sourceCode json"><code class="sourceCode json"><span id="cb1-1"><a href="#cb1-1"></a><span class="fu">{</span></span>
<span id="cb1-2"><a href="#cb1-2"></a>    <span class="dt">&quot;uuid&quot;</span><span class="fu">:</span> <span class="st">&quot;b7bb5e7c-ad49-4e65-9e24-bf7f1e4ff00a&quot;</span><span class="fu">,</span></span>
<span id="cb1-3"><a href="#cb1-3"></a>    <span class="dt">&quot;name&quot;</span><span class="fu">:</span> <span class="st">&quot;Empty Flow&quot;</span><span class="fu">,</span></span>
<span id="cb1-4"><a href="#cb1-4"></a>    <span class="dt">&quot;language&quot;</span><span class="fu">:</span> <span class="st">&quot;eng&quot;</span><span class="fu">,</span></span>
<span id="cb1-5"><a href="#cb1-5"></a>    <span class="dt">&quot;type&quot;</span><span class="fu">:</span> <span class="st">&quot;messaging&quot;</span><span class="fu">,</span></span>
<span id="cb1-6"><a href="#cb1-6"></a>    <span class="dt">&quot;nodes&quot;</span><span class="fu">:</span> <span class="ot">[]</span></span>
<span id="cb1-7"><a href="#cb1-7"></a><span class="fu">}</span></span></code></pre></div>
<h1 id="nodes">Nodes</h1>
<p>Flow definitions are composed of zero or more nodes, the first node is always the entry node.</p>
<p>A Node consists of:</p>
<ul>
<li><code>uuid</code> the UUID</li>
<li><code>actions</code> a list of 0-n actions which will be executed upon first entering a node</li>
<li><code>router</code> an optional router which determines which exit to take</li>
<li><code>exit</code> a list of 0-n exits which can be used to link to other nodes</li>
</ul>
<p>At its simplest, a node can be just a single action with no exits, wait or router, such as:</p>
<div class="sourceCode" id="cb2"><pre class="sourceCode json"><code class="sourceCode json"><span id="cb2-1"><a href="#cb2-1"></a><span class="fu">{</span></span>
<span id="cb2-2"><a href="#cb2-2"></a>    <span class="dt">&quot;uuid&quot;</span><span class="fu">:</span><span class="st">&quot;5a06445e-d790-4bd3-a10b-b47bdcc9abed&quot;</span><span class="fu">,</span></span>
<span id="cb2-3"><a href="#cb2-3"></a>    <span class="dt">&quot;actions&quot;</span><span class="fu">:</span><span class="ot">[</span><span class="fu">{</span></span>
<span id="cb2-4"><a href="#cb2-4"></a>        <span class="dt">&quot;uuid&quot;</span><span class="fu">:</span> <span class="st">&quot;abc0a2bf-6b4a-4ee0-83e1-1eebae6948ac&quot;</span><span class="fu">,</span></span>
<span id="cb2-5"><a href="#cb2-5"></a>        <span class="dt">&quot;type&quot;</span><span class="fu">:</span> <span class="st">&quot;send_msg&quot;</span><span class="fu">,</span></span>
<span id="cb2-6"><a href="#cb2-6"></a>        <span class="dt">&quot;text&quot;</span><span class="fu">:</span> <span class="st">&quot;What is your name?&quot;</span></span>
<span id="cb2-7"><a href="#cb2-7"></a>    <span class="fu">}</span><span class="ot">]</span></span>
<span id="cb2-8"><a href="#cb2-8"></a><span class="fu">}</span></span></code></pre></div>
<p>If a node wishes to route to another node, it can do so by defining one or more exits, each with the UUID of the node that is next. Without a router defined, the first exit will always be taken.</p>
<p>An exit consists of:</p>
<ul>
<li><code>uuid</code> the UUID</li>
<li><code>destination_uuid</code> the uuid of the node that should be visited if this exit is chosen by the router (optional)</li>
</ul>
<div class="sourceCode" id="cb3"><pre class="sourceCode json"><code class="sourceCode json"><span id="cb3-1"><a href="#cb3-1"></a><span class="fu">{</span></span>
<span id="cb3-2"><a href="#cb3-2"></a>    <span class="dt">&quot;uuid&quot;</span><span class="fu">:</span><span class="st">&quot;5a06445e-d790-4bd3-a10b-b47bdcc9abed&quot;</span><span class="fu">,</span></span>
<span id="cb3-3"><a href="#cb3-3"></a>    <span class="dt">&quot;actions&quot;</span><span class="fu">:</span><span class="ot">[</span><span class="fu">{</span></span>
<span id="cb3-4"><a href="#cb3-4"></a>        <span class="dt">&quot;uuid&quot;</span><span class="fu">:</span> <span class="st">&quot;abc0a2bf-6b4a-4ee0-83e1-1eebae6948ac&quot;</span><span class="fu">,</span></span>
<span id="cb3-5"><a href="#cb3-5"></a>        <span class="dt">&quot;type&quot;</span><span class="fu">:</span> <span class="st">&quot;send_msg&quot;</span><span class="fu">,</span></span>
<span id="cb3-6"><a href="#cb3-6"></a>        <span class="dt">&quot;text&quot;</span><span class="fu">:</span> <span class="st">&quot;What is your name?&quot;</span></span>
<span id="cb3-7"><a href="#cb3-7"></a>    <span class="fu">}</span><span class="ot">]</span><span class="fu">,</span></span>
<span id="cb3-8"><a href="#cb3-8"></a>    <span class="dt">&quot;exits&quot;</span><span class="fu">:</span> <span class="ot">[</span><span class="fu">{</span></span>
<span id="cb3-9"><a href="#cb3-9"></a>        <span class="dt">&quot;uuid&quot;</span><span class="fu">:</span><span class="st">&quot;eb7defc9-3c66-4dfc-80bc-825567ccd9de&quot;</span><span class="fu">,</span></span>
<span id="cb3-10"><a href="#cb3-10"></a>        <span class="dt">&quot;destination_uuid&quot;</span><span class="fu">:</span><span class="st">&quot;ee0bee3f-34b3-4275-af78-f9ff52c82e6a&quot;</span></span>
<span id="cb3-11"><a href="#cb3-11"></a>    <span class="fu">}</span><span class="ot">]</span></span>
<span id="cb3-12"><a href="#cb3-12"></a><span class="fu">}</span></span></code></pre></div>
<h1 id="actions">Actions</h1>
<p>Actions on a node generate events which can then be ingested by the engine container. In some cases the actions cause an immediate action, such as calling a webhook, in others the engine container is responsible for taking the action based on the event that is output, such as sending messages or updating contact fields. In either case the internal state of the engine is always updated to represent the new state so that flow execution is consistent. For example, while the engine itself does not have access to a contact store, it updates its internal representation of a contact’s state based on action performed on a flow so that later references in the flow are correct.</p>
<div class="actions">
<h2 class="item_title">
<a name="action:add_contact_groups" href="#action:add_contact_groups">add_contact_groups</a>
</h2>
<p>Can be used to add a contact to one or more groups. A <a href="sessions.html#event:contact_groups_changed">contact_groups_changed</a> event will be created for the groups which the contact has been added to.</p>
<div class="input_action">
<h3>
Action
</h3>
<div class="sourceCode" id="cb4"><pre class="sourceCode json"><code class="sourceCode json"><span id="cb4-1"><a href="#cb4-1"></a><span class="fu">{</span></span>
<span id="cb4-2"><a href="#cb4-2"></a>    <span class="dt">&quot;type&quot;</span><span class="fu">:</span> <span class="st">&quot;add_contact_groups&quot;</span><span class="fu">,</span></span>
<span id="cb4-3"><a href="#cb4-3"></a>    <span class="dt">&quot;uuid&quot;</span><span class="fu">:</span> <span class="st">&quot;8eebd020-1af5-431c-b943-aa670fc74da9&quot;</span><span class="fu">,</span></span>
<span id="cb4-4"><a href="#cb4-4"></a>    <span class="dt">&quot;groups&quot;</span><span class="fu">:</span> <span class="ot">[</span></span>
<span id="cb4-5"><a href="#cb4-5"></a>        <span class="fu">{</span></span>
<span id="cb4-6"><a href="#cb4-6"></a>            <span class="dt">&quot;uuid&quot;</span><span class="fu">:</span> <span class="st">&quot;1e1ce1e1-9288-4504-869e-022d1003c72a&quot;</span><span class="fu">,</span></span>
<span id="cb4-7"><a href="#cb4-7"></a>            <span class="dt">&quot;name&quot;</span><span class="fu">:</span> <span class="st">&quot;Customers&quot;</span></span>
<span id="cb4-8"><a href="#cb4-8"></a>        <span class="fu">}</span></span>
<span id="cb4-9"><a href="#cb4-9"></a>    <span class="ot">]</span></span>
<span id="cb4-10"><a href="#cb4-10"></a><span class="fu">}</span></span></code></pre></div>
</div>
<div class="output_event">
<h3>
Event
</h3>
<div class="sourceCode" id="cb5"><pre class="sourceCode json"><code class="sourceCode json"><span id="cb5-1"><a href="#cb5-1"></a><span class="fu">{</span></span>
<span id="cb5-2"><a href="#cb5-2"></a>    <span class="dt">&quot;type&quot;</span><span class="fu">:</span> <span class="st">&quot;contact_groups_changed&quot;</span><span class="fu">,</span></span>
<span id="cb5-3"><a href="#cb5-3"></a>    <span class="dt">&quot;created_on&quot;</span><span class="fu">:</span> <span class="st">&quot;2018-04-11T18:24:30.123456Z&quot;</span><span class="fu">,</span></span>
<span id="cb5-4"><a href="#cb5-4"></a>    <span class="dt">&quot;step_uuid&quot;</span><span class="fu">:</span> <span class="st">&quot;312d3af0-a565-4c96-ba00-bd7f0d08e671&quot;</span><span class="fu">,</span></span>
<span id="cb5-5"><a href="#cb5-5"></a>    <span class="dt">&quot;groups_added&quot;</span><span class="fu">:</span> <span class="ot">[</span></span>
<span id="cb5-6"><a href="#cb5-6"></a>        <span class="fu">{</span></span>
<span id="cb5-7"><a href="#cb5-7"></a>            <span class="dt">&quot;uuid&quot;</span><span class="fu">:</span> <span class="st">&quot;1e1ce1e1-9288-4504-869e-022d1003c72a&quot;</span><span class="fu">,</span></span>
<span id="cb5-8"><a href="#cb5-8"></a>            <span class="dt">&quot;name&quot;</span><span class="fu">:</span> <span class="st">&quot;Customers&quot;</span></span>
<span id="cb5-9"><a href="#cb5-9"></a>        <span class="fu">}</span></span>
<span id="cb5-10"><a href="#cb5-10"></a>    <span class="ot">]</span></span>
<span id="cb5-11"><a href="#cb5-11"></a><span class="fu">}</span></span></code></pre></div>
</div>
<h2 class="item_title">
<a name="action:add_contact_urn" href="#action:add_contact_urn">add_contact_urn</a>
</h2>
<p>Can be used to add a URN to the current contact. A <a href="sessions.html#event:contact_urns_changed">contact_urns_changed</a> event will be created when this action is encountered.</p>
<div class="input_action">
<h3>
Action
</h3>
<div class="sourceCode" id="cb6"><pre class="sourceCode json"><code class="sourceCode json"><span id="cb6-1"><a href="#cb6-1"></a><span class="fu">{</span></span>
<span id="cb6-2"><a href="#cb6-2"></a>    <span class="dt">&quot;type&quot;</span><span class="fu">:</span> <span class="st">&quot;add_contact_urn&quot;</span><span class="fu">,</span></span>
<span id="cb6-3"><a href="#cb6-3"></a>    <span class="dt">&quot;uuid&quot;</span><span class="fu">:</span> <span class="st">&quot;8eebd020-1af5-431c-b943-aa670fc74da9&quot;</span><span class="fu">,</span></span>
<span id="cb6-4"><a href="#cb6-4"></a>    <span class="dt">&quot;scheme&quot;</span><span class="fu">:</span> <span class="st">&quot;tel&quot;</span><span class="fu">,</span></span>
<span id="cb6-5"><a href="#cb6-5"></a>    <span class="dt">&quot;path&quot;</span><span class="fu">:</span> <span class="st">&quot;@results.phone_number.value&quot;</span></span>
<span id="cb6-6"><a href="#cb6-6"></a><span class="fu">}</span></span></code></pre></div>
</div>
<div class="output_event">
<h3>
Event
</h3>
<div class="sourceCode" id="cb7"><pre class="sourceCode json"><code class="sourceCode json"><span id="cb7-1"><a href="#cb7-1"></a><span class="fu">{</span></span>
<span id="cb7-2"><a href="#cb7-2"></a>    <span class="dt">&quot;type&quot;</span><span class="fu">:</span> <span class="st">&quot;contact_urns_changed&quot;</span><span class="fu">,</span></span>
<span id="cb7-3"><a href="#cb7-3"></a>    <span class="dt">&quot;created_on&quot;</span><span class="fu">:</span> <span class="st">&quot;2018-04-11T18:24:30.123456Z&quot;</span><span class="fu">,</span></span>
<span id="cb7-4"><a href="#cb7-4"></a>    <span class="dt">&quot;step_uuid&quot;</span><span class="fu">:</span> <span class="st">&quot;312d3af0-a565-4c96-ba00-bd7f0d08e671&quot;</span><span class="fu">,</span></span>
<span id="cb7-5"><a href="#cb7-5"></a>    <span class="dt">&quot;urns&quot;</span><span class="fu">:</span> <span class="ot">[</span></span>
<span id="cb7-6"><a href="#cb7-6"></a>        <span class="st">&quot;tel:+12024561111?channel=57f1078f-88aa-46f4-a59a-948a5739c03d&quot;</span><span class="ot">,</span></span>
<span id="cb7-7"><a href="#cb7-7"></a>        <span class="st">&quot;twitterid:54784326227#nyaruka&quot;</span><span class="ot">,</span></span>
<span id="cb7-8"><a href="#cb7-8"></a>        <span class="st">&quot;mailto:foo@bar.com&quot;</span><span class="ot">,</span></span>
<span id="cb7-9"><a href="#cb7-9"></a>        <span class="st">&quot;tel:+12344563452&quot;</span></span>
<span id="cb7-10"><a href="#cb7-10"></a>    <span class="ot">]</span></span>
<span id="cb7-11"><a href="#cb7-11"></a><span class="fu">}</span></span></code></pre></div>
</div>
<h2 class="item_title">
<a name="action:add_input_labels" href="#action:add_input_labels">add_input_labels</a>
</h2>
<p>Can be used to add labels to the last user input on a flow. An <a href="sessions.html#event:input_labels_added">input_labels_added</a> event will be created with the labels added when this action is encountered. If there is no user input at that point then this action will be ignored.</p>
<div class="input_action">
<h3>
Action
</h3>
<div class="sourceCode" id="cb8"><pre class="sourceCode json"><code class="sourceCode json"><span id="cb8-1"><a href="#cb8-1"></a><span class="fu">{</span></span>
<span id="cb8-2"><a href="#cb8-2"></a>    <span class="dt">&quot;type&quot;</span><span class="fu">:</span> <span class="st">&quot;add_input_labels&quot;</span><span class="fu">,</span></span>
<span id="cb8-3"><a href="#cb8-3"></a>    <span class="dt">&quot;uuid&quot;</span><span class="fu">:</span> <span class="st">&quot;8eebd020-1af5-431c-b943-aa670fc74da9&quot;</span><span class="fu">,</span></span>
<span id="cb8-4"><a href="#cb8-4"></a>    <span class="dt">&quot;labels&quot;</span><span class="fu">:</span> <span class="ot">[</span></span>
<span id="cb8-5"><a href="#cb8-5"></a>        <span class="fu">{</span></span>
<span id="cb8-6"><a href="#cb8-6"></a>            <span class="dt">&quot;uuid&quot;</span><span class="fu">:</span> <span class="st">&quot;3f65d88a-95dc-4140-9451-943e94e06fea&quot;</span><span class="fu">,</span></span>
<span id="cb8-7"><a href="#cb8-7"></a>            <span class="dt">&quot;name&quot;</span><span class="fu">:</span> <span class="st">&quot;Spam&quot;</span></span>
<span id="cb8-8"><a href="#cb8-8"></a>        <span class="fu">}</span></span>
<span id="cb8-9"><a href="#cb8-9"></a>    <span class="ot">]</span></span>
<span id="cb8-10"><a href="#cb8-10"></a><span class="fu">}</span></span></code></pre></div>
</div>
<div class="output_event">
<h3>
Event
</h3>
<div class="sourceCode" id="cb9"><pre class="sourceCode json"><code class="sourceCode json"><span id="cb9-1"><a href="#cb9-1"></a><span class="fu">{</span></span>
<span id="cb9-2"><a href="#cb9-2"></a>    <span class="dt">&quot;type&quot;</span><span class="fu">:</span> <span class="st">&quot;input_labels_added&quot;</span><span class="fu">,</span></span>
<span id="cb9-3"><a href="#cb9-3"></a>    <span class="dt">&quot;created_on&quot;</span><span class="fu">:</span> <span class="st">&quot;2018-04-11T18:24:30.123456Z&quot;</span><span class="fu">,</span></span>
<span id="cb9-4"><a href="#cb9-4"></a>    <span class="dt">&quot;step_uuid&quot;</span><span class="fu">:</span> <span class="st">&quot;312d3af0-a565-4c96-ba00-bd7f0d08e671&quot;</span><span class="fu">,</span></span>
<span id="cb9-5"><a href="#cb9-5"></a>    <span class="dt">&quot;input_uuid&quot;</span><span class="fu">:</span> <span class="st">&quot;9bf91c2b-ce58-4cef-aacc-281e03f69ab5&quot;</span><span class="fu">,</span></span>
<span id="cb9-6"><a href="#cb9-6"></a>    <span class="dt">&quot;labels&quot;</span><span class="fu">:</span> <span class="ot">[</span></span>
<span id="cb9-7"><a href="#cb9-7"></a>        <span class="fu">{</span></span>
<span id="cb9-8"><a href="#cb9-8"></a>            <span class="dt">&quot;uuid&quot;</span><span class="fu">:</span> <span class="st">&quot;3f65d88a-95dc-4140-9451-943e94e06fea&quot;</span><span class="fu">,</span></span>
<span id="cb9-9"><a href="#cb9-9"></a>            <span class="dt">&quot;name&quot;</span><span class="fu">:</span> <span class="st">&quot;Spam&quot;</span></span>
<span id="cb9-10"><a href="#cb9-10"></a>        <span class="fu">}</span></span>
<span id="cb9-11"><a href="#cb9-11"></a>    <span class="ot">]</span></span>
<span id="cb9-12"><a href="#cb9-12"></a><span class="fu">}</span></span></code></pre></div>
</div>
<h2 class="item_title">
<a name="action:call_classifier" href="#action:call_classifier">call_classifier</a>
</h2>
<p>Can be used to classify the intent and entities from a given input using an NLU classifier. It always saves a result indicating whether the classification was successful, skipped or failed, and what the extracted intents and entities were.</p>
<div class="input_action">
<h3>
Action
</h3>
<div class="sourceCode" id="cb10"><pre class="sourceCode json"><code class="sourceCode json"><span id="cb10-1"><a href="#cb10-1"></a><span class="fu">{</span></span>
<span id="cb10-2"><a href="#cb10-2"></a>    <span class="dt">&quot;type&quot;</span><span class="fu">:</span> <span class="st">&quot;call_classifier&quot;</span><span class="fu">,</span></span>
<span id="cb10-3"><a href="#cb10-3"></a>    <span class="dt">&quot;uuid&quot;</span><span class="fu">:</span> <span class="st">&quot;8eebd020-1af5-431c-b943-aa670fc74da9&quot;</span><span class="fu">,</span></span>
<span id="cb10-4"><a href="#cb10-4"></a>    <span class="dt">&quot;classifier&quot;</span><span class="fu">:</span> <span class="fu">{</span></span>
<span id="cb10-5"><a href="#cb10-5"></a>        <span class="dt">&quot;uuid&quot;</span><span class="fu">:</span> <span class="st">&quot;1c06c884-39dd-4ce4-ad9f-9a01cbe6c000&quot;</span><span class="fu">,</span></span>
<span id="cb10-6"><a href="#cb10-6"></a>        <span class="dt">&quot;name&quot;</span><span class="fu">:</span> <span class="st">&quot;Booking&quot;</span></span>
<span id="cb10-7"><a href="#cb10-7"></a>    <span class="fu">},</span></span>
<span id="cb10-8"><a href="#cb10-8"></a>    <span class="dt">&quot;input&quot;</span><span class="fu">:</span> <span class="st">&quot;@input.text&quot;</span><span class="fu">,</span></span>
<span id="cb10-9"><a href="#cb10-9"></a>    <span class="dt">&quot;result_name&quot;</span><span class="fu">:</span> <span class="st">&quot;Intent&quot;</span></span>
<span id="cb10-10"><a href="#cb10-10"></a><span class="fu">}</span></span></code></pre></div>
</div>
<div class="output_event">
<h3>
Event
</h3>
<div class="sourceCode" id="cb11"><pre class="sourceCode json"><code class="sourceCode json"><span id="cb11-1"><a href="#cb11-1"></a><span class="ot">[</span></span>
<span id="cb11-2"><a href="#cb11-2"></a>    <span class="fu">{</span></span>
<span id="cb11-3"><a href="#cb11-3"></a>        <span class="dt">&quot;type&quot;</span><span class="fu">:</span> <span class="st">&quot;service_called&quot;</span><span class="fu">,</span></span>
<span id="cb11-4"><a href="#cb11-4"></a>        <span class="dt">&quot;created_on&quot;</span><span class="fu">:</span> <span class="st">&quot;2018-04-11T18:24:30.123456Z&quot;</span><span class="fu">,</span></span>
<span id="cb11-5"><a href="#cb11-5"></a>        <span class="dt">&quot;step_uuid&quot;</span><span class="fu">:</span> <span class="st">&quot;312d3af0-a565-4c96-ba00-bd7f0d08e671&quot;</span><span class="fu">,</span></span>
<span id="cb11-6"><a href="#cb11-6"></a>        <span class="dt">&quot;service&quot;</span><span class="fu">:</span> <span class="st">&quot;classifier&quot;</span><span class="fu">,</span></span>
<span id="cb11-7"><a href="#cb11-7"></a>        <span class="dt">&quot;classifier&quot;</span><span class="fu">:</span> <span class="fu">{</span></span>
<span id="cb11-8"><a href="#cb11-8"></a>            <span class="dt">&quot;uuid&quot;</span><span class="fu">:</span> <span class="st">&quot;1c06c884-39dd-4ce4-ad9f-9a01cbe6c000&quot;</span><span class="fu">,</span></span>
<span id="cb11-9"><a href="#cb11-9"></a>            <span class="dt">&quot;name&quot;</span><span class="fu">:</span> <span class="st">&quot;Booking&quot;</span></span>
<span id="cb11-10"><a href="#cb11-10"></a>        <span class="fu">},</span></span>
<span id="cb11-11"><a href="#cb11-11"></a>        <span class="dt">&quot;http_logs&quot;</span><span class="fu">:</span> <span class="ot">[</span></span>
<span id="cb11-12"><a href="#cb11-12"></a>            <span class="fu">{</span></span>
<span id="cb11-13"><a href="#cb11-13"></a>                <span class="dt">&quot;url&quot;</span><span class="fu">:</span> <span class="st">&quot;http://test.acme.ai?classify&quot;</span><span class="fu">,</span></span>
<span id="cb11-14"><a href="#cb11-14"></a>                <span class="dt">&quot;status&quot;</span><span class="fu">:</span> <span class="st">&quot;success&quot;</span><span class="fu">,</span></span>
<span id="cb11-15"><a href="#cb11-15"></a>                <span class="dt">&quot;request&quot;</span><span class="fu">:</span> <span class="st">&quot;GET /?classify HTTP/1.1</span><span class="ch">\r\n</span><span class="st">Host: test.acme.ai</span><span class="ch">\r\n</span><span class="st">User-Agent: Go-http-client/1.1</span><span class="ch">\r\n</span><span class="st">Accept-Encoding: gzip</span><span class="ch">\r\n\r\n</span><span class="st">&quot;</span><span class="fu">,</span></span>
<span id="cb11-16"><a href="#cb11-16"></a>                <span class="dt">&quot;response&quot;</span><span class="fu">:</span> <span class="st">&quot;HTTP/1.0 200 OK</span><span class="ch">\r\n</span><span class="st">Content-Length: 14</span><span class="ch">\r\n\r\n</span><span class="st">{</span><span class="ch">\&quot;</span><span class="st">intents</span><span class="ch">\&quot;</span><span class="st">:[]}&quot;</span><span class="fu">,</span></span>
<span id="cb11-17"><a href="#cb11-17"></a>                <span class="dt">&quot;created_on&quot;</span><span class="fu">:</span> <span class="st">&quot;2019-10-16T13:59:30.123456789Z&quot;</span><span class="fu">,</span></span>
<span id="cb11-18"><a href="#cb11-18"></a>                <span class="dt">&quot;elapsed_ms&quot;</span><span class="fu">:</span> <span class="dv">1000</span></span>
<span id="cb11-19"><a href="#cb11-19"></a>            <span class="fu">}</span></span>
<span id="cb11-20"><a href="#cb11-20"></a>        <span class="ot">]</span></span>
<span id="cb11-21"><a href="#cb11-21"></a>    <span class="fu">}</span><span class="ot">,</span></span>
<span id="cb11-22"><a href="#cb11-22"></a>    <span class="fu">{</span></span>
<span id="cb11-23"><a href="#cb11-23"></a>        <span class="dt">&quot;type&quot;</span><span class="fu">:</span> <span class="st">&quot;run_result_changed&quot;</span><span class="fu">,</span></span>
<span id="cb11-24"><a href="#cb11-24"></a>        <span class="dt">&quot;created_on&quot;</span><span class="fu">:</span> <span class="st">&quot;2018-04-11T18:24:30.123456Z&quot;</span><span class="fu">,</span></span>
<span id="cb11-25"><a href="#cb11-25"></a>        <span class="dt">&quot;step_uuid&quot;</span><span class="fu">:</span> <span class="st">&quot;312d3af0-a565-4c96-ba00-bd7f0d08e671&quot;</span><span class="fu">,</span></span>
<span id="cb11-26"><a href="#cb11-26"></a>        <span class="dt">&quot;name&quot;</span><span class="fu">:</span> <span class="st">&quot;Intent&quot;</span><span class="fu">,</span></span>
<span id="cb11-27"><a href="#cb11-27"></a>        <span class="dt">&quot;value&quot;</span><span class="fu">:</span> <span class="st">&quot;book_flight&quot;</span><span class="fu">,</span></span>
<span id="cb11-28"><a href="#cb11-28"></a>        <span class="dt">&quot;category&quot;</span><span class="fu">:</span> <span class="st">&quot;Success&quot;</span><span class="fu">,</span></span>
<span id="cb11-29"><a href="#cb11-29"></a>        <span class="dt">&quot;input&quot;</span><span class="fu">:</span> <span class="st">&quot;Hi there&quot;</span><span class="fu">,</span></span>
<span id="cb11-30"><a href="#cb11-30"></a>        <span class="dt">&quot;extra&quot;</span><span class="fu">:</span> <span class="fu">{</span></span>
<span id="cb11-31"><a href="#cb11-31"></a>            <span class="dt">&quot;intents&quot;</span><span class="fu">:</span> <span class="ot">[</span></span>
<span id="cb11-32"><a href="#cb11-32"></a>                <span class="fu">{</span></span>
<span id="cb11-33"><a href="#cb11-33"></a>                    <span class="dt">&quot;name&quot;</span><span class="fu">:</span> <span class="st">&quot;book_flight&quot;</span><span class="fu">,</span></span>
<span id="cb11-34"><a href="#cb11-34"></a>                    <span class="dt">&quot;confidence&quot;</span><span class="fu">:</span> <span class="fl">0.5</span></span>
<span id="cb11-35"><a href="#cb11-35"></a>                <span class="fu">}</span><span class="ot">,</span></span>
<span id="cb11-36"><a href="#cb11-36"></a>                <span class="fu">{</span></span>
<span id="cb11-37"><a href="#cb11-37"></a>                    <span class="dt">&quot;name&quot;</span><span class="fu">:</span> <span class="st">&quot;book_hotel&quot;</span><span class="fu">,</span></span>
<span id="cb11-38"><a href="#cb11-38"></a>                    <span class="dt">&quot;confidence&quot;</span><span class="fu">:</span> <span class="fl">0.25</span></span>
<span id="cb11-39"><a href="#cb11-39"></a>                <span class="fu">}</span></span>
<span id="cb11-40"><a href="#cb11-40"></a>            <span class="ot">]</span><span class="fu">,</span></span>
<span id="cb11-41"><a href="#cb11-41"></a>            <span class="dt">&quot;entities&quot;</span><span class="fu">:</span> <span class="fu">{</span></span>
<span id="cb11-42"><a href="#cb11-42"></a>                <span class="dt">&quot;location&quot;</span><span class="fu">:</span> <span class="ot">[</span></span>
<span id="cb11-43"><a href="#cb11-43"></a>                    <span class="fu">{</span></span>
<span id="cb11-44"><a href="#cb11-44"></a>                        <span class="dt">&quot;value&quot;</span><span class="fu">:</span> <span class="st">&quot;Quito&quot;</span><span class="fu">,</span></span>
<span id="cb11-45"><a href="#cb11-45"></a>                        <span class="dt">&quot;confidence&quot;</span><span class="fu">:</span> <span class="dv">1</span></span>
<span id="cb11-46"><a href="#cb11-46"></a>                    <span class="fu">}</span></span>
<span id="cb11-47"><a href="#cb11-47"></a>                <span class="ot">]</span></span>
<span id="cb11-48"><a href="#cb11-48"></a>            <span class="fu">}</span></span>
<span id="cb11-49"><a href="#cb11-49"></a>        <span class="fu">}</span></span>
<span id="cb11-50"><a href="#cb11-50"></a>    <span class="fu">}</span></span>
<span id="cb11-51"><a href="#cb11-51"></a><span class="ot">]</span></span></code></pre></div>
</div>
<h2 class="item_title">
<a name="action:call_resthook" href="#action:call_resthook">call_resthook</a>
</h2>
<p>Can be used to call a resthook.</p>
<p>A <a href="sessions.html#event:webhook_called">webhook_called</a> event will be created for each subscriber of the resthook with the results of the HTTP call. If the action has <code>result_name</code> set, a result will be created with that name, and if the resthook returns valid JSON, that will be accessible through <code>extra</code> on the result.</p>
<div class="input_action">
<h3>
Action
</h3>
<div class="sourceCode" id="cb12"><pre class="sourceCode json"><code class="sourceCode json"><span id="cb12-1"><a href="#cb12-1"></a><span class="fu">{</span></span>
<span id="cb12-2"><a href="#cb12-2"></a>    <span class="dt">&quot;type&quot;</span><span class="fu">:</span> <span class="st">&quot;call_resthook&quot;</span><span class="fu">,</span></span>
<span id="cb12-3"><a href="#cb12-3"></a>    <span class="dt">&quot;uuid&quot;</span><span class="fu">:</span> <span class="st">&quot;8eebd020-1af5-431c-b943-aa670fc74da9&quot;</span><span class="fu">,</span></span>
<span id="cb12-4"><a href="#cb12-4"></a>    <span class="dt">&quot;resthook&quot;</span><span class="fu">:</span> <span class="st">&quot;new-registration&quot;</span></span>
<span id="cb12-5"><a href="#cb12-5"></a><span class="fu">}</span></span></code></pre></div>
</div>
<div class="output_event">
<h3>
Event
</h3>
<div class="sourceCode" id="cb13"><pre class="sourceCode json"><code class="sourceCode json"><span id="cb13-1"><a href="#cb13-1"></a><span class="ot">[</span></span>
<span id="cb13-2"><a href="#cb13-2"></a>    <span class="fu">{</span></span>
<span id="cb13-3"><a href="#cb13-3"></a>        <span class="dt">&quot;type&quot;</span><span class="fu">:</span> <span class="st">&quot;resthook_called&quot;</span><span class="fu">,</span></span>
<span id="cb13-4"><a href="#cb13-4"></a>        <span class="dt">&quot;created_on&quot;</span><span class="fu">:</span> <span class="st">&quot;2018-04-11T18:24:30.123456Z&quot;</span><span class="fu">,</span></span>
<span id="cb13-5"><a href="#cb13-5"></a>        <span class="dt">&quot;step_uuid&quot;</span><span class="fu">:</span> <span class="st">&quot;312d3af0-a565-4c96-ba00-bd7f0d08e671&quot;</span><span class="fu">,</span></span>
<span id="cb13-6"><a href="#cb13-6"></a>        <span class="dt">&quot;resthook&quot;</span><span class="fu">:</span> <span class="st">&quot;new-registration&quot;</span><span class="fu">,</span></span>
<span id="cb13-7"><a href="#cb13-7"></a>        <span class="dt">&quot;payload&quot;</span><span class="fu">:</span> <span class="fu">{</span></span>
<span id="cb13-8"><a href="#cb13-8"></a>            <span class="dt">&quot;channel&quot;</span><span class="fu">:</span> <span class="fu">{</span></span>
<span id="cb13-9"><a href="#cb13-9"></a>                <span class="dt">&quot;address&quot;</span><span class="fu">:</span> <span class="st">&quot;+17036975131&quot;</span><span class="fu">,</span></span>
<span id="cb13-10"><a href="#cb13-10"></a>                <span class="dt">&quot;name&quot;</span><span class="fu">:</span> <span class="st">&quot;My Android Phone&quot;</span><span class="fu">,</span></span>
<span id="cb13-11"><a href="#cb13-11"></a>                <span class="dt">&quot;uuid&quot;</span><span class="fu">:</span> <span class="st">&quot;57f1078f-88aa-46f4-a59a-948a5739c03d&quot;</span></span>
<span id="cb13-12"><a href="#cb13-12"></a>            <span class="fu">},</span></span>
<span id="cb13-13"><a href="#cb13-13"></a>            <span class="dt">&quot;contact&quot;</span><span class="fu">:</span> <span class="fu">{</span></span>
<span id="cb13-14"><a href="#cb13-14"></a>                <span class="dt">&quot;name&quot;</span><span class="fu">:</span> <span class="st">&quot;Ryan Lewis&quot;</span><span class="fu">,</span></span>
<span id="cb13-15"><a href="#cb13-15"></a>                <span class="dt">&quot;urn&quot;</span><span class="fu">:</span> <span class="st">&quot;tel:+12024561111&quot;</span><span class="fu">,</span></span>
<span id="cb13-16"><a href="#cb13-16"></a>                <span class="dt">&quot;uuid&quot;</span><span class="fu">:</span> <span class="st">&quot;5d76d86b-3bb9-4d5a-b822-c9d86f5d8e4f&quot;</span></span>
<span id="cb13-17"><a href="#cb13-17"></a>            <span class="fu">},</span></span>
<span id="cb13-18"><a href="#cb13-18"></a>            <span class="dt">&quot;flow&quot;</span><span class="fu">:</span> <span class="fu">{</span></span>
<span id="cb13-19"><a href="#cb13-19"></a>                <span class="dt">&quot;name&quot;</span><span class="fu">:</span> <span class="st">&quot;Registration&quot;</span><span class="fu">,</span></span>
<span id="cb13-20"><a href="#cb13-20"></a>                <span class="dt">&quot;revision&quot;</span><span class="fu">:</span> <span class="dv">123</span><span class="fu">,</span></span>
<span id="cb13-21"><a href="#cb13-21"></a>                <span class="dt">&quot;uuid&quot;</span><span class="fu">:</span> <span class="st">&quot;50c3706e-fedb-42c0-8eab-dda3335714b7&quot;</span></span>
<span id="cb13-22"><a href="#cb13-22"></a>            <span class="fu">},</span></span>
<span id="cb13-23"><a href="#cb13-23"></a>            <span class="dt">&quot;input&quot;</span><span class="fu">:</span> <span class="fu">{</span></span>
<span id="cb13-24"><a href="#cb13-24"></a>                <span class="dt">&quot;attachments&quot;</span><span class="fu">:</span> <span class="ot">[</span></span>
<span id="cb13-25"><a href="#cb13-25"></a>                    <span class="fu">{</span></span>
<span id="cb13-26"><a href="#cb13-26"></a>                        <span class="dt">&quot;content_type&quot;</span><span class="fu">:</span> <span class="st">&quot;image/jpeg&quot;</span><span class="fu">,</span></span>
<span id="cb13-27"><a href="#cb13-27"></a>                        <span class="dt">&quot;url&quot;</span><span class="fu">:</span> <span class="st">&quot;http://s3.amazon.com/bucket/test.jpg&quot;</span></span>
<span id="cb13-28"><a href="#cb13-28"></a>                    <span class="fu">}</span><span class="ot">,</span></span>
<span id="cb13-29"><a href="#cb13-29"></a>                    <span class="fu">{</span></span>
<span id="cb13-30"><a href="#cb13-30"></a>                        <span class="dt">&quot;content_type&quot;</span><span class="fu">:</span> <span class="st">&quot;audio/mp3&quot;</span><span class="fu">,</span></span>
<span id="cb13-31"><a href="#cb13-31"></a>                        <span class="dt">&quot;url&quot;</span><span class="fu">:</span> <span class="st">&quot;http://s3.amazon.com/bucket/test.mp3&quot;</span></span>
<span id="cb13-32"><a href="#cb13-32"></a>                    <span class="fu">}</span></span>
<span id="cb13-33"><a href="#cb13-33"></a>                <span class="ot">]</span><span class="fu">,</span></span>
<span id="cb13-34"><a href="#cb13-34"></a>                <span class="dt">&quot;channel&quot;</span><span class="fu">:</span> <span class="fu">{</span></span>
<span id="cb13-35"><a href="#cb13-35"></a>                    <span class="dt">&quot;address&quot;</span><span class="fu">:</span> <span class="st">&quot;+17036975131&quot;</span><span class="fu">,</span></span>
<span id="cb13-36"><a href="#cb13-36"></a>                    <span class="dt">&quot;name&quot;</span><span class="fu">:</span> <span class="st">&quot;My Android Phone&quot;</span><span class="fu">,</span></span>
<span id="cb13-37"><a href="#cb13-37"></a>                    <span class="dt">&quot;uuid&quot;</span><span class="fu">:</span> <span class="st">&quot;57f1078f-88aa-46f4-a59a-948a5739c03d&quot;</span></span>
<span id="cb13-38"><a href="#cb13-38"></a>                <span class="fu">},</span></span>
<span id="cb13-39"><a href="#cb13-39"></a>                <span class="dt">&quot;created_on&quot;</span><span class="fu">:</span> <span class="st">&quot;2017-12-31T11:35:10.035757-02:00&quot;</span><span class="fu">,</span></span>
<span id="cb13-40"><a href="#cb13-40"></a>                <span class="dt">&quot;text&quot;</span><span class="fu">:</span> <span class="st">&quot;Hi there&quot;</span><span class="fu">,</span></span>
<span id="cb13-41"><a href="#cb13-41"></a>                <span class="dt">&quot;type&quot;</span><span class="fu">:</span> <span class="st">&quot;msg&quot;</span><span class="fu">,</span></span>
<span id="cb13-42"><a href="#cb13-42"></a>                <span class="dt">&quot;urn&quot;</span><span class="fu">:</span> <span class="fu">{</span></span>
<span id="cb13-43"><a href="#cb13-43"></a>                    <span class="dt">&quot;display&quot;</span><span class="fu">:</span> <span class="st">&quot;(206) 555-1212&quot;</span><span class="fu">,</span></span>
<span id="cb13-44"><a href="#cb13-44"></a>                    <span class="dt">&quot;path&quot;</span><span class="fu">:</span> <span class="st">&quot;+12065551212&quot;</span><span class="fu">,</span></span>
<span id="cb13-45"><a href="#cb13-45"></a>                    <span class="dt">&quot;scheme&quot;</span><span class="fu">:</span> <span class="st">&quot;tel&quot;</span></span>
<span id="cb13-46"><a href="#cb13-46"></a>                <span class="fu">},</span></span>
<span id="cb13-47"><a href="#cb13-47"></a>                <span class="dt">&quot;uuid&quot;</span><span class="fu">:</span> <span class="st">&quot;9bf91c2b-ce58-4cef-aacc-281e03f69ab5&quot;</span></span>
<span id="cb13-48"><a href="#cb13-48"></a>            <span class="fu">},</span></span>
<span id="cb13-49"><a href="#cb13-49"></a>            <span class="dt">&quot;path&quot;</span><span class="fu">:</span> <span class="ot">[</span></span>
<span id="cb13-50"><a href="#cb13-50"></a>                <span class="fu">{</span></span>
<span id="cb13-51"><a href="#cb13-51"></a>                    <span class="dt">&quot;arrived_on&quot;</span><span class="fu">:</span> <span class="st">&quot;2018-04-11T18:24:30.123456Z&quot;</span><span class="fu">,</span></span>
<span id="cb13-52"><a href="#cb13-52"></a>                    <span class="dt">&quot;exit_uuid&quot;</span><span class="fu">:</span> <span class="st">&quot;d7a36118-0a38-4b35-a7e4-ae89042f0d3c&quot;</span><span class="fu">,</span></span>
<span id="cb13-53"><a href="#cb13-53"></a>                    <span class="dt">&quot;node_uuid&quot;</span><span class="fu">:</span> <span class="st">&quot;72a1f5df-49f9-45df-94c9-d86f7ea064e5&quot;</span><span class="fu">,</span></span>
<span id="cb13-54"><a href="#cb13-54"></a>                    <span class="dt">&quot;uuid&quot;</span><span class="fu">:</span> <span class="st">&quot;8720f157-ca1c-432f-9c0b-2014ddc77094&quot;</span></span>
<span id="cb13-55"><a href="#cb13-55"></a>                <span class="fu">}</span><span class="ot">,</span></span>
<span id="cb13-56"><a href="#cb13-56"></a>                <span class="fu">{</span></span>
<span id="cb13-57"><a href="#cb13-57"></a>                    <span class="dt">&quot;arrived_on&quot;</span><span class="fu">:</span> <span class="st">&quot;2018-04-11T18:24:30.123456Z&quot;</span><span class="fu">,</span></span>
<span id="cb13-58"><a href="#cb13-58"></a>                    <span class="dt">&quot;exit_uuid&quot;</span><span class="fu">:</span> <span class="st">&quot;100f2d68-2481-4137-a0a3-177620ba3c5f&quot;</span><span class="fu">,</span></span>
<span id="cb13-59"><a href="#cb13-59"></a>                    <span class="dt">&quot;node_uuid&quot;</span><span class="fu">:</span> <span class="st">&quot;3dcccbb4-d29c-41dd-a01f-16d814c9ab82&quot;</span><span class="fu">,</span></span>
<span id="cb13-60"><a href="#cb13-60"></a>                    <span class="dt">&quot;uuid&quot;</span><span class="fu">:</span> <span class="st">&quot;970b8069-50f5-4f6f-8f41-6b2d9f33d623&quot;</span></span>
<span id="cb13-61"><a href="#cb13-61"></a>                <span class="fu">}</span><span class="ot">,</span></span>
<span id="cb13-62"><a href="#cb13-62"></a>                <span class="fu">{</span></span>
<span id="cb13-63"><a href="#cb13-63"></a>                    <span class="dt">&quot;arrived_on&quot;</span><span class="fu">:</span> <span class="st">&quot;2018-04-11T18:24:30.123456Z&quot;</span><span class="fu">,</span></span>
<span id="cb13-64"><a href="#cb13-64"></a>                    <span class="dt">&quot;exit_uuid&quot;</span><span class="fu">:</span> <span class="st">&quot;d898f9a4-f0fc-4ac4-a639-c98c602bb511&quot;</span><span class="fu">,</span></span>
<span id="cb13-65"><a href="#cb13-65"></a>                    <span class="dt">&quot;node_uuid&quot;</span><span class="fu">:</span> <span class="st">&quot;f5bb9b7a-7b5e-45c3-8f0e-61b4e95edf03&quot;</span><span class="fu">,</span></span>
<span id="cb13-66"><a href="#cb13-66"></a>                    <span class="dt">&quot;uuid&quot;</span><span class="fu">:</span> <span class="st">&quot;5ecda5fc-951c-437b-a17e-f85e49829fb9&quot;</span></span>
<span id="cb13-67"><a href="#cb13-67"></a>                <span class="fu">}</span><span class="ot">,</span></span>
<span id="cb13-68"><a href="#cb13-68"></a>                <span class="fu">{</span></span>
<span id="cb13-69"><a href="#cb13-69"></a>                    <span class="dt">&quot;arrived_on&quot;</span><span class="fu">:</span> <span class="st">&quot;2018-04-11T18:24:30.123456Z&quot;</span><span class="fu">,</span></span>
<span id="cb13-70"><a href="#cb13-70"></a>                    <span class="dt">&quot;exit_uuid&quot;</span><span class="fu">:</span> <span class="st">&quot;9fc5f8b4-2247-43db-b899-ab1ac50ba06c&quot;</span><span class="fu">,</span></span>
<span id="cb13-71"><a href="#cb13-71"></a>                    <span class="dt">&quot;node_uuid&quot;</span><span class="fu">:</span> <span class="st">&quot;c0781400-737f-4940-9a6c-1ec1c3df0325&quot;</span><span class="fu">,</span></span>
<span id="cb13-72"><a href="#cb13-72"></a>                    <span class="dt">&quot;uuid&quot;</span><span class="fu">:</span> <span class="st">&quot;312d3af0-a565-4c96-ba00-bd7f0d08e671&quot;</span></span>
<span id="cb13-73"><a href="#cb13-73"></a>                <span class="fu">}</span></span>
<span id="cb13-74"><a href="#cb13-74"></a>            <span class="ot">]</span><span class="fu">,</span></span>
<span id="cb13-75"><a href="#cb13-75"></a>            <span class="dt">&quot;results&quot;</span><span class="fu">:</span> <span class="fu">{</span></span>
<span id="cb13-76"><a href="#cb13-76"></a>                <span class="dt">&quot;2factor&quot;</span><span class="fu">:</span> <span class="fu">{</span></span>
<span id="cb13-77"><a href="#cb13-77"></a>                    <span class="dt">&quot;category&quot;</span><span class="fu">:</span> <span class="st">&quot;&quot;</span><span class="fu">,</span></span>
<span id="cb13-78"><a href="#cb13-78"></a>                    <span class="dt">&quot;category_localized&quot;</span><span class="fu">:</span> <span class="st">&quot;&quot;</span><span class="fu">,</span></span>
<span id="cb13-79"><a href="#cb13-79"></a>                    <span class="dt">&quot;created_on&quot;</span><span class="fu">:</span> <span class="st">&quot;2018-04-11T18:24:30.123456Z&quot;</span><span class="fu">,</span></span>
<span id="cb13-80"><a href="#cb13-80"></a>                    <span class="dt">&quot;input&quot;</span><span class="fu">:</span> <span class="st">&quot;&quot;</span><span class="fu">,</span></span>
<span id="cb13-81"><a href="#cb13-81"></a>                    <span class="dt">&quot;name&quot;</span><span class="fu">:</span> <span class="st">&quot;2Factor&quot;</span><span class="fu">,</span></span>
<span id="cb13-82"><a href="#cb13-82"></a>                    <span class="dt">&quot;node_uuid&quot;</span><span class="fu">:</span> <span class="st">&quot;f5bb9b7a-7b5e-45c3-8f0e-61b4e95edf03&quot;</span><span class="fu">,</span></span>
<span id="cb13-83"><a href="#cb13-83"></a>                    <span class="dt">&quot;value&quot;</span><span class="fu">:</span> <span class="st">&quot;34634624463525&quot;</span></span>
<span id="cb13-84"><a href="#cb13-84"></a>                <span class="fu">},</span></span>
<span id="cb13-85"><a href="#cb13-85"></a>                <span class="dt">&quot;favorite_color&quot;</span><span class="fu">:</span> <span class="fu">{</span></span>
<span id="cb13-86"><a href="#cb13-86"></a>                    <span class="dt">&quot;category&quot;</span><span class="fu">:</span> <span class="st">&quot;Red&quot;</span><span class="fu">,</span></span>
<span id="cb13-87"><a href="#cb13-87"></a>                    <span class="dt">&quot;category_localized&quot;</span><span class="fu">:</span> <span class="st">&quot;Red&quot;</span><span class="fu">,</span></span>
<span id="cb13-88"><a href="#cb13-88"></a>                    <span class="dt">&quot;created_on&quot;</span><span class="fu">:</span> <span class="st">&quot;2018-04-11T18:24:30.123456Z&quot;</span><span class="fu">,</span></span>
<span id="cb13-89"><a href="#cb13-89"></a>                    <span class="dt">&quot;input&quot;</span><span class="fu">:</span> <span class="st">&quot;&quot;</span><span class="fu">,</span></span>
<span id="cb13-90"><a href="#cb13-90"></a>                    <span class="dt">&quot;name&quot;</span><span class="fu">:</span> <span class="st">&quot;Favorite Color&quot;</span><span class="fu">,</span></span>
<span id="cb13-91"><a href="#cb13-91"></a>                    <span class="dt">&quot;node_uuid&quot;</span><span class="fu">:</span> <span class="st">&quot;f5bb9b7a-7b5e-45c3-8f0e-61b4e95edf03&quot;</span><span class="fu">,</span></span>
<span id="cb13-92"><a href="#cb13-92"></a>                    <span class="dt">&quot;value&quot;</span><span class="fu">:</span> <span class="st">&quot;red&quot;</span></span>
<span id="cb13-93"><a href="#cb13-93"></a>                <span class="fu">},</span></span>
<span id="cb13-94"><a href="#cb13-94"></a>                <span class="dt">&quot;intent&quot;</span><span class="fu">:</span> <span class="fu">{</span></span>
<span id="cb13-95"><a href="#cb13-95"></a>                    <span class="dt">&quot;category&quot;</span><span class="fu">:</span> <span class="st">&quot;Success&quot;</span><span class="fu">,</span></span>
<span id="cb13-96"><a href="#cb13-96"></a>                    <span class="dt">&quot;category_localized&quot;</span><span class="fu">:</span> <span class="st">&quot;Success&quot;</span><span class="fu">,</span></span>
<span id="cb13-97"><a href="#cb13-97"></a>                    <span class="dt">&quot;created_on&quot;</span><span class="fu">:</span> <span class="st">&quot;2018-04-11T18:24:30.123456Z&quot;</span><span class="fu">,</span></span>
<span id="cb13-98"><a href="#cb13-98"></a>                    <span class="dt">&quot;input&quot;</span><span class="fu">:</span> <span class="st">&quot;Hi there&quot;</span><span class="fu">,</span></span>
<span id="cb13-99"><a href="#cb13-99"></a>                    <span class="dt">&quot;name&quot;</span><span class="fu">:</span> <span class="st">&quot;Intent&quot;</span><span class="fu">,</span></span>
<span id="cb13-100"><a href="#cb13-100"></a>                    <span class="dt">&quot;node_uuid&quot;</span><span class="fu">:</span> <span class="st">&quot;f5bb9b7a-7b5e-45c3-8f0e-61b4e95edf03&quot;</span><span class="fu">,</span></span>
<span id="cb13-101"><a href="#cb13-101"></a>                    <span class="dt">&quot;value&quot;</span><span class="fu">:</span> <span class="st">&quot;book_flight&quot;</span></span>
<span id="cb13-102"><a href="#cb13-102"></a>                <span class="fu">},</span></span>
<span id="cb13-103"><a href="#cb13-103"></a>                <span class="dt">&quot;phone_number&quot;</span><span class="fu">:</span> <span class="fu">{</span></span>
<span id="cb13-104"><a href="#cb13-104"></a>                    <span class="dt">&quot;category&quot;</span><span class="fu">:</span> <span class="st">&quot;&quot;</span><span class="fu">,</span></span>
<span id="cb13-105"><a href="#cb13-105"></a>                    <span class="dt">&quot;category_localized&quot;</span><span class="fu">:</span> <span class="st">&quot;&quot;</span><span class="fu">,</span></span>
<span id="cb13-106"><a href="#cb13-106"></a>                    <span class="dt">&quot;created_on&quot;</span><span class="fu">:</span> <span class="st">&quot;2018-04-11T18:24:30.123456Z&quot;</span><span class="fu">,</span></span>
<span id="cb13-107"><a href="#cb13-107"></a>                    <span class="dt">&quot;input&quot;</span><span class="fu">:</span> <span class="st">&quot;&quot;</span><span class="fu">,</span></span>
<span id="cb13-108"><a href="#cb13-108"></a>                    <span class="dt">&quot;name&quot;</span><span class="fu">:</span> <span class="st">&quot;Phone Number&quot;</span><span class="fu">,</span></span>
<span id="cb13-109"><a href="#cb13-109"></a>                    <span class="dt">&quot;node_uuid&quot;</span><span class="fu">:</span> <span class="st">&quot;f5bb9b7a-7b5e-45c3-8f0e-61b4e95edf03&quot;</span><span class="fu">,</span></span>
<span id="cb13-110"><a href="#cb13-110"></a>                    <span class="dt">&quot;value&quot;</span><span class="fu">:</span> <span class="st">&quot;+12344563452&quot;</span></span>
<span id="cb13-111"><a href="#cb13-111"></a>                <span class="fu">},</span></span>
<span id="cb13-112"><a href="#cb13-112"></a>                <span class="dt">&quot;webhook&quot;</span><span class="fu">:</span> <span class="fu">{</span></span>
<span id="cb13-113"><a href="#cb13-113"></a>                    <span class="dt">&quot;category&quot;</span><span class="fu">:</span> <span class="st">&quot;Success&quot;</span><span class="fu">,</span></span>
<span id="cb13-114"><a href="#cb13-114"></a>                    <span class="dt">&quot;category_localized&quot;</span><span class="fu">:</span> <span class="st">&quot;Success&quot;</span><span class="fu">,</span></span>
<span id="cb13-115"><a href="#cb13-115"></a>                    <span class="dt">&quot;created_on&quot;</span><span class="fu">:</span> <span class="st">&quot;2018-04-11T18:24:30.123456Z&quot;</span><span class="fu">,</span></span>
<span id="cb13-116"><a href="#cb13-116"></a>                    <span class="dt">&quot;input&quot;</span><span class="fu">:</span> <span class="st">&quot;GET http://127.0.0.1:49998/?content=%7B%22results%22%3A%5B%7B%22state%22%3A%22WA%22%7D%2C%7B%22state%22%3A%22IN%22%7D%5D%7D&quot;</span><span class="fu">,</span></span>
<span id="cb13-117"><a href="#cb13-117"></a>                    <span class="dt">&quot;name&quot;</span><span class="fu">:</span> <span class="st">&quot;webhook&quot;</span><span class="fu">,</span></span>
<span id="cb13-118"><a href="#cb13-118"></a>                    <span class="dt">&quot;node_uuid&quot;</span><span class="fu">:</span> <span class="st">&quot;f5bb9b7a-7b5e-45c3-8f0e-61b4e95edf03&quot;</span><span class="fu">,</span></span>
<span id="cb13-119"><a href="#cb13-119"></a>                    <span class="dt">&quot;value&quot;</span><span class="fu">:</span> <span class="st">&quot;200&quot;</span></span>
<span id="cb13-120"><a href="#cb13-120"></a>                <span class="fu">}</span></span>
<span id="cb13-121"><a href="#cb13-121"></a>            <span class="fu">},</span></span>
<span id="cb13-122"><a href="#cb13-122"></a>            <span class="dt">&quot;run&quot;</span><span class="fu">:</span> <span class="fu">{</span></span>
<span id="cb13-123"><a href="#cb13-123"></a>                <span class="dt">&quot;created_on&quot;</span><span class="fu">:</span> <span class="st">&quot;2018-04-11T18:24:30.123456Z&quot;</span><span class="fu">,</span></span>
<span id="cb13-124"><a href="#cb13-124"></a>                <span class="dt">&quot;uuid&quot;</span><span class="fu">:</span> <span class="st">&quot;692926ea-09d6-4942-bd38-d266ec8d3716&quot;</span></span>
<span id="cb13-125"><a href="#cb13-125"></a>            <span class="fu">}</span></span>
<span id="cb13-126"><a href="#cb13-126"></a>        <span class="fu">}</span></span>
<span id="cb13-127"><a href="#cb13-127"></a>    <span class="fu">}</span><span class="ot">,</span></span>
<span id="cb13-128"><a href="#cb13-128"></a>    <span class="fu">{</span></span>
<span id="cb13-129"><a href="#cb13-129"></a>        <span class="dt">&quot;type&quot;</span><span class="fu">:</span> <span class="st">&quot;webhook_called&quot;</span><span class="fu">,</span></span>
<span id="cb13-130"><a href="#cb13-130"></a>        <span class="dt">&quot;created_on&quot;</span><span class="fu">:</span> <span class="st">&quot;2018-04-11T18:24:30.123456Z&quot;</span><span class="fu">,</span></span>
<span id="cb13-131"><a href="#cb13-131"></a>        <span class="dt">&quot;step_uuid&quot;</span><span class="fu">:</span> <span class="st">&quot;312d3af0-a565-4c96-ba00-bd7f0d08e671&quot;</span><span class="fu">,</span></span>
<span id="cb13-132"><a href="#cb13-132"></a>        <span class="dt">&quot;url&quot;</span><span class="fu">:</span> <span class="st">&quot;http://127.0.0.1:49998/?cmd=success&quot;</span><span class="fu">,</span></span>
<span id="cb13-133"><a href="#cb13-133"></a>        <span class="dt">&quot;status&quot;</span><span class="fu">:</span> <span class="st">&quot;success&quot;</span><span class="fu">,</span></span>
<span id="cb13-134"><a href="#cb13-134"></a>        <span class="dt">&quot;request&quot;</span><span class="fu">:</span> <span class="st">&quot;POST /?cmd=success HTTP/1.1</span><span class="ch">\r\n</span><span class="st">Host: 127.0.0.1:49998</span><span class="ch">\r\n</span><span class="st">User-Agent: goflow-testing</span><span class="ch">\r\n</span><span class="st">Content-Length: 2821</span><span class="ch">\r\n</span><span class="st">Content-Type: application/json</span><span class="ch">\r\n</span><span class="st">Accept-Encoding: gzip</span><span class="ch">\r\n\r\n</span><span class="st">{</span><span class="ch">\&quot;</span><span class="st">channel</span><span class="ch">\&quot;</span><span class="st">:{</span><span class="ch">\&quot;</span><span class="st">address</span><span class="ch">\&quot;</span><span class="st">:</span><span class="ch">\&quot;</span><span class="st">+17036975131</span><span class="ch">\&quot;</span><span class="st">,</span><span class="ch">\&quot;</span><span class="st">name</span><span class="ch">\&quot;</span><span class="st">:</span><span class="ch">\&quot;</span><span class="st">My Android Phone</span><span class="ch">\&quot;</span><span class="st">,</span><span class="ch">\&quot;</span><span class="st">uuid</span><span class="ch">\&quot;</span><span class="st">:</span><span class="ch">\&quot;</span><span class="st">57f1078f-88aa-46f4-a59a-948a5739c03d</span><span class="ch">\&quot;</span><span class="st">},</span><span class="ch">\&quot;</span><span class="st">contact</span><span class="ch">\&quot;</span><span class="st">:{</span><span class="ch">\&quot;</span><span class="st">name</span><span class="ch">\&quot;</span><span class="st">:</span><span class="ch">\&quot;</span><span class="st">Ryan Lewis</span><span class="ch">\&quot;</span><span class="st">,</span><span class="ch">\&quot;</span><span class="st">urn</span><span class="ch">\&quot;</span><span class="st">:</span><span class="ch">\&quot;</span><span class="st">tel:+12024561111</span><span class="ch">\&quot;</span><span class="st">,</span><span class="ch">\&quot;</span><span class="st">uuid</span><span class="ch">\&quot;</span><span class="st">:</span><span class="ch">\&quot;</span><span class="st">5d76d86b-3bb9-4d5a-b822-c9d86f5d8e4f</span><span class="ch">\&quot;</span><span class="st">},</span><span class="ch">\&quot;</span><span class="st">flow</span><span class="ch">\&quot;</span><span class="st">:{</span><span class="ch">\&quot;</span><span class="st">name</span><span class="ch">\&quot;</span><span class="st">:</span><span class="ch">\&quot;</span><span class="st">Registration</span><span class="ch">\&quot;</span><span class="st">,</span><span class="ch">\&quot;</span><span class="st">revision</span><span class="ch">\&quot;</span><span class="st">:123,</span><span class="ch">\&quot;</span><span class="st">uuid</span><span class="ch">\&quot;</span><span class="st">:</span><span class="ch">\&quot;</span><span class="st">50c3706e-fedb-42c0-8eab-dda3335714b7</span><span class="ch">\&quot;</span><span class="st">},</span><span class="ch">\&quot;</span><span class="st">input</span><span class="ch">\&quot;</span><span class="st">:{</span><span class="ch">\&quot;</span><span class="st">attachments</span><span class="ch">\&quot;</span><span class="st">:[{</span><span class="ch">\&quot;</span><span class="st">content_type</span><span class="ch">\&quot;</span><span class="st">:</span><span class="ch">\&quot;</span><span class="st">image/jpeg</span><span class="ch">\&quot;</span><span class="st">,</span><span class="ch">\&quot;</span><span class="st">url</span><span class="ch">\&quot;</span><span class="st">:</span><span class="ch">\&quot;</span><span class="st">http://s3.amazon.com/bucket/test.jpg</span><span class="ch">\&quot;</span><span class="st">},{</span><span class="ch">\&quot;</span><span class="st">content_type</span><span class="ch">\&quot;</span><span class="st">:</span><span class="ch">\&quot;</span><span class="st">audio/mp3</span><span class="ch">\&quot;</span><span class="st">,</span><span class="ch">\&quot;</span><span class="st">url</span><span class="ch">\&quot;</span><span class="st">:</span><span class="ch">\&quot;</span><span class="st">http://s3.amazon.com/bucket/test.mp3</span><span class="ch">\&quot;</span><span class="st">}],</span><span class="ch">\&quot;</span><span class="st">channel</span><span class="ch">\&quot;</span><span class="st">:{</span><span class="ch">\&quot;</span><span class="st">address</span><span class="ch">\&quot;</span><span class="st">:</span><span class="ch">\&quot;</span><span class="st">+17036975131</span><span class="ch">\&quot;</span><span class="st">,</span><span class="ch">\&quot;</span><span class="st">name</span><span class="ch">\&quot;</span><span class="st">:</span><span class="ch">\&quot;</span><span class="st">My Android Phone</span><span class="ch">\&quot;</span><span class="st">,</span><span class="ch">\&quot;</span><span class="st">uuid</span><span class="ch">\&quot;</span><span class="st">:</span><span class="ch">\&quot;</span><span class="st">57f1078f-88aa-46f4-a59a-948a5739c03d</span><span class="ch">\&quot;</span><span class="st">},</span><span class="ch">\&quot;</span><span class="st">created_on</span><span class="ch">\&quot;</span><span class="st">:</span><span class="ch">\&quot;</span><span class="st">2017-12-31T11:35:10.035757-02:00</span><span class="ch">\&quot;</span><span class="st">,</span><span class="ch">\&quot;</span><span class="st">text</span><span class="ch">\&quot;</span><span class="st">:</span><span class="ch">\&quot;</span><span class="st">Hi there</span><span class="ch">\&quot;</span><span class="st">,</span><span class="ch">\&quot;</span><span class="st">type</span><span class="ch">\&quot;</span><span class="st">:</span><span class="ch">\&quot;</span><span class="st">msg</span><span class="ch">\&quot;</span><span class="st">,</span><span class="ch">\&quot;</span><span class="st">urn</span><span class="ch">\&quot;</span><span class="st">:{</span><span class="ch">\&quot;</span><span class="st">display</span><span class="ch">\&quot;</span><span class="st">:</span><span class="ch">\&quot;</span><span class="st">(206) 555-1212</span><span class="ch">\&quot;</span><span class="st">,</span><span class="ch">\&quot;</span><span class="st">path</span><span class="ch">\&quot;</span><span class="st">:</span><span class="ch">\&quot;</span><span class="st">+12065551212</span><span class="ch">\&quot;</span><span class="st">,</span><span class="ch">\&quot;</span><span class="st">scheme</span><span class="ch">\&quot;</span><span class="st">:</span><span class="ch">\&quot;</span><span class="st">tel</span><span class="ch">\&quot;</span><span class="st">},</span><span class="ch">\&quot;</span><span class="st">uuid</span><span class="ch">\&quot;</span><span class="st">:</span><span class="ch">\&quot;</span><span class="st">9bf91c2b-ce58-4cef-aacc-281e03f69ab5</span><span class="ch">\&quot;</span><span class="st">},</span><span class="ch">\&quot;</span><span class="st">path</span><span class="ch">\&quot;</span><span class="st">:[{</span><span class="ch">\&quot;</span><span class="st">arrived_on</span><span class="ch">\&quot;</span><span class="st">:</span><span class="ch">\&quot;</span><span class="st">2018-04-11T18:24:30.123456Z</span><span class="ch">\&quot;</span><span class="st">,</span><span class="ch">\&quot;</span><span class="st">exit_uuid</span><span class="ch">\&quot;</span><span class="st">:</span><span class="ch">\&quot;</span><span class="st">d7a36118-0a38-4b35-a7e4-ae89042f0d3c</span><span class="ch">\&quot;</span><span class="st">,</span><span class="ch">\&quot;</span><span class="st">node_uuid</span><span class="ch">\&quot;</span><span class="st">:</span><span class="ch">\&quot;</span><span class="st">72a1f5df-49f9-45df-94c9-d86f7ea064e5</span><span class="ch">\&quot;</span><span class="st">,</span><span class="ch">\&quot;</span><span class="st">uuid</span><span class="ch">\&quot;</span><span class="st">:</span><span class="ch">\&quot;</span><span class="st">8720f157-ca1c-432f-9c0b-2014ddc77094</span><span class="ch">\&quot;</span><span class="st">},{</span><span class="ch">\&quot;</span><span class="st">arrived_on</span><span class="ch">\&quot;</span><span class="st">:</span><span class="ch">\&quot;</span><span class="st">2018-04-11T18:24:30.123456Z</span><span class="ch">\&quot;</span><span class="st">,</span><span class="ch">\&quot;</span><span class="st">exit_uuid</span><span class="ch">\&quot;</span><span class="st">:</span><span class="ch">\&quot;</span><span class="st">100f2d68-2481-4137-a0a3-177620ba3c5f</span><span class="ch">\&quot;</span><span class="st">,</span><span class="ch">\&quot;</span><span class="st">node_uuid</span><span class="ch">\&quot;</span><span class="st">:</span><span class="ch">\&quot;</span><span class="st">3dcccbb4-d29c-41dd-a01f-16d814c9ab82</span><span class="ch">\&quot;</span><span class="st">,</span><span class="ch">\&quot;</span><span class="st">uuid</span><span class="ch">\&quot;</span><span class="st">:</span><span class="ch">\&quot;</span><span class="st">970b8069-50f5-4f6f-8f41-6b2d9f33d623</span><span class="ch">\&quot;</span><span class="st">},{</span><span class="ch">\&quot;</span><span class="st">arrived_on</span><span class="ch">\&quot;</span><span class="st">:</span><span class="ch">\&quot;</span><span class="st">2018-04-11T18:24:30.123456Z</span><span class="ch">\&quot;</span><span class="st">,</span><span class="ch">\&quot;</span><span class="st">exit_uuid</span><span class="ch">\&quot;</span><span class="st">:</span><span class="ch">\&quot;</span><span class="st">d898f9a4-f0fc-4ac4-a639-c98c602bb511</span><span class="ch">\&quot;</span><span class="st">,</span><span class="ch">\&quot;</span><span class="st">node_uuid</span><span class="ch">\&quot;</span><span class="st">:</span><span class="ch">\&quot;</span><span class="st">f5bb9b7a-7b5e-45c3-8f0e-61b4e95edf03</span><span class="ch">\&quot;</span><span class="st">,</span><span class="ch">\&quot;</span><span class="st">uuid</span><span class="ch">\&quot;</span><span class="st">:</span><span class="ch">\&quot;</span><span class="st">5ecda5fc-951c-437b-a17e-f85e49829fb9</span><span class="ch">\&quot;</span><span class="st">},{</span><span class="ch">\&quot;</span><span class="st">arrived_on</span><span class="ch">\&quot;</span><span class="st">:</span><span class="ch">\&quot;</span><span class="st">2018-04-11T18:24:30.123456Z</span><span class="ch">\&quot;</span><span class="st">,</span><span class="ch">\&quot;</span><span class="st">exit_uuid</span><span class="ch">\&quot;</span><span class="st">:</span><span class="ch">\&quot;</span><span class="st">9fc5f8b4-2247-43db-b899-ab1ac50ba06c</span><span class="ch">\&quot;</span><span class="st">,</span><span class="ch">\&quot;</span><span class="st">node_uuid</span><span class="ch">\&quot;</span><span class="st">:</span><span class="ch">\&quot;</span><span class="st">c0781400-737f-4940-9a6c-1ec1c3df0325</span><span class="ch">\&quot;</span><span class="st">,</span><span class="ch">\&quot;</span><span class="st">uuid</span><span class="ch">\&quot;</span><span class="st">:</span><span class="ch">\&quot;</span><span class="st">312d3af0-a565-4c96-ba00-bd7f0d08e671</span><span class="ch">\&quot;</span><span class="st">}],</span><span class="ch">\&quot;</span><span class="st">results</span><span class="ch">\&quot;</span><span class="st">:{</span><span class="ch">\&quot;</span><span class="st">2factor</span><span class="ch">\&quot;</span><span class="st">:{</span><span class="ch">\&quot;</span><span class="st">category</span><span class="ch">\&quot;</span><span class="st">:</span><span class="ch">\&quot;\&quot;</span><span class="st">,</span><span class="ch">\&quot;</span><span class="st">category_localized</span><span class="ch">\&quot;</span><span class="st">:</span><span class="ch">\&quot;\&quot;</span><span class="st">,</span><span class="ch">\&quot;</span><span class="st">created_on</span><span class="ch">\&quot;</span><span class="st">:</span><span class="ch">\&quot;</span><span class="st">2018-04-11T18:24:30.123456Z</span><span class="ch">\&quot;</span><span class="st">,</span><span class="ch">\&quot;</span><span class="st">input</span><span class="ch">\&quot;</span><span class="st">:</span><span class="ch">\&quot;\&quot;</span><span class="st">,</span><span class="ch">\&quot;</span><span class="st">name</span><span class="ch">\&quot;</span><span class="st">:</span><span class="ch">\&quot;</span><span class="st">2Factor</span><span class="ch">\&quot;</span><span class="st">,</span><span class="ch">\&quot;</span><span class="st">node_uuid</span><span class="ch">\&quot;</span><span class="st">:</span><span class="ch">\&quot;</span><span class="st">f5bb9b7a-7b5e-45c3-8f0e-61b4e95edf03</span><span class="ch">\&quot;</span><span class="st">,</span><span class="ch">\&quot;</span><span class="st">value</span><span class="ch">\&quot;</span><span class="st">:</span><span class="ch">\&quot;</span><span class="st">34634624463525</span><span class="ch">\&quot;</span><span class="st">},</span><span class="ch">\&quot;</span><span class="st">favorite_color</span><span class="ch">\&quot;</span><span class="st">:{</span><span class="ch">\&quot;</span><span class="st">category</span><span class="ch">\&quot;</span><span class="st">:</span><span class="ch">\&quot;</span><span class="st">Red</span><span class="ch">\&quot;</span><span class="st">,</span><span class="ch">\&quot;</span><span class="st">category_localized</span><span class="ch">\&quot;</span><span class="st">:</span><span class="ch">\&quot;</span><span class="st">Red</span><span class="ch">\&quot;</span><span class="st">,</span><span class="ch">\&quot;</span><span class="st">created_on</span><span class="ch">\&quot;</span><span class="st">:</span><span class="ch">\&quot;</span><span class="st">2018-04-11T18:24:30.123456Z</span><span class="ch">\&quot;</span><span class="st">,</span><span class="ch">\&quot;</span><span class="st">input</span><span class="ch">\&quot;</span><span class="st">:</span><span class="ch">\&quot;\&quot;</span><span class="st">,</span><span class="ch">\&quot;</span><span class="st">name</span><span class="ch">\&quot;</span><span class="st">:</span><span class="ch">\&quot;</span><span class="st">Favorite Color</span><span class="ch">\&quot;</span><span class="st">,</span><span class="ch">\&quot;</span><span class="st">node_uuid</span><span class="ch">\&quot;</span><span class="st">:</span><span class="ch">\&quot;</span><span class="st">f5bb9b7a-7b5e-45c3-8f0e-61b4e95edf03</span><span class="ch">\&quot;</span><span class="st">,</span><span class="ch">\&quot;</span><span class="st">value</span><span class="ch">\&quot;</span><span class="st">:</span><span class="ch">\&quot;</span><span class="st">red</span><span class="ch">\&quot;</span><span class="st">},</span><span class="ch">\&quot;</span><span class="st">intent</span><span class="ch">\&quot;</span><span class="st">:{</span><span class="ch">\&quot;</span><span class="st">category</span><span class="ch">\&quot;</span><span class="st">:</span><span class="ch">\&quot;</span><span class="st">Success</span><span class="ch">\&quot;</span><span class="st">,</span><span class="ch">\&quot;</span><span class="st">category_localized</span><span class="ch">\&quot;</span><span class="st">:</span><span class="ch">\&quot;</span><span class="st">Success</span><span class="ch">\&quot;</span><span class="st">,</span><span class="ch">\&quot;</span><span class="st">created_on</span><span class="ch">\&quot;</span><span class="st">:</span><span class="ch">\&quot;</span><span class="st">2018-04-11T18:24:30.123456Z</span><span class="ch">\&quot;</span><span class="st">,</span><span class="ch">\&quot;</span><span class="st">input</span><span class="ch">\&quot;</span><span class="st">:</span><span class="ch">\&quot;</span><span class="st">Hi there</span><span class="ch">\&quot;</span><span class="st">,</span><span class="ch">\&quot;</span><span class="st">name</span><span class="ch">\&quot;</span><span class="st">:</span><span class="ch">\&quot;</span><span class="st">Intent</span><span class="ch">\&quot;</span><span class="st">,</span><span class="ch">\&quot;</span><span class="st">node_uuid</span><span class="ch">\&quot;</span><span class="st">:</span><span class="ch">\&quot;</span><span class="st">f5bb9b7a-7b5e-45c3-8f0e-61b4e95edf03</span><span class="ch">\&quot;</span><span class="st">,</span><span class="ch">\&quot;</span><span class="st">value</span><span class="ch">\&quot;</span><span class="st">:</span><span class="ch">\&quot;</span><span class="st">book_flight</span><span class="ch">\&quot;</span><span class="st">},</span><span class="ch">\&quot;</span><span class="st">phone_number</span><span class="ch">\&quot;</span><span class="st">:{</span><span class="ch">\&quot;</span><span class="st">category</span><span class="ch">\&quot;</span><span class="st">:</span><span class="ch">\&quot;\&quot;</span><span class="st">,</span><span class="ch">\&quot;</span><span class="st">category_localized</span><span class="ch">\&quot;</span><span class="st">:</span><span class="ch">\&quot;\&quot;</span><span class="st">,</span><span class="ch">\&quot;</span><span class="st">created_on</span><span class="ch">\&quot;</span><span class="st">:</span><span class="ch">\&quot;</span><span class="st">2018-04-11T18:24:30.123456Z</span><span class="ch">\&quot;</span><span class="st">,</span><span class="ch">\&quot;</span><span class="st">input</span><span class="ch">\&quot;</span><span class="st">:</span><span class="ch">\&quot;\&quot;</span><span class="st">,</span><span class="ch">\&quot;</span><span class="st">name</span><span class="ch">\&quot;</span><span class="st">:</span><span class="ch">\&quot;</span><span class="st">Phone Number</span><span class="ch">\&quot;</span><span class="st">,</span><span class="ch">\&quot;</span><span class="st">node_uuid</span><span class="ch">\&quot;</span><span class="st">:</span><span class="ch">\&quot;</span><span class="st">f5bb9b7a-7b5e-45c3-8f0e-61b4e95edf03</span><span class="ch">\&quot;</span><span class="st">,</span><span class="ch">\&quot;</span><span class="st">value</span><span class="ch">\&quot;</span><span class="st">:</span><span class="ch">\&quot;</span><span class="st">+12344563452</span><span class="ch">\&quot;</span><span class="st">},</span><span class="ch">\&quot;</span><span class="st">webhook</span><span class="ch">\&quot;</span><span class="st">:{</span><span class="ch">\&quot;</span><span class="st">category</span><span class="ch">\&quot;</span><span class="st">:</span><span class="ch">\&quot;</span><span class="st">Success</span><span class="ch">\&quot;</span><span class="st">,</span><span class="ch">\&quot;</span><span class="st">category_localized</span><span class="ch">\&quot;</span><span class="st">:</span><span class="ch">\&quot;</span><span class="st">Success</span><span class="ch">\&quot;</span><span class="st">,</span><span class="ch">\&quot;</span><span class="st">created_on</span><span class="ch">\&quot;</span><span class="st">:</span><span class="ch">\&quot;</span><span class="st">2018-04-11T18:24:30.123456Z</span><span class="ch">\&quot;</span><span class="st">,</span><span class="ch">\&quot;</span><span class="st">input</span><span class="ch">\&quot;</span><span class="st">:</span><span class="ch">\&quot;</span><span class="st">GET http://127.0.0.1:49998/?content=%7B%22results%22%3A%5B%7B%22state%22%3A%22WA%22%7D%2C%7B%22state%22%3A%22IN%22%7D%5D%7D</span><span class="ch">\&quot;</span><span class="st">,</span><span class="ch">\&quot;</span><span class="st">name</span><span class="ch">\&quot;</span><span class="st">:</span><span class="ch">\&quot;</span><span class="st">webhook</span><span class="ch">\&quot;</span><span class="st">,</span><span class="ch">\&quot;</span><span class="st">node_uuid</span><span class="ch">\&quot;</span><span class="st">:</span><span class="ch">\&quot;</span><span class="st">f5bb9b7a-7b5e-45c3-8f0e-61b4e95edf03</span><span class="ch">\&quot;</span><span class="st">,</span><span class="ch">\&quot;</span><span class="st">value</span><span class="ch">\&quot;</span><span class="st">:</span><span class="ch">\&quot;</span><span class="st">200</span><span class="ch">\&quot;</span><span class="st">}},</span><span class="ch">\&quot;</span><span class="st">run</span><span class="ch">\&quot;</span><span class="st">:{</span><span class="ch">\&quot;</span><span class="st">created_on</span><span class="ch">\&quot;</span><span class="st">:</span><span class="ch">\&quot;</span><span class="st">2018-04-11T18:24:30.123456Z</span><span class="ch">\&quot;</span><span class="st">,</span><span class="ch">\&quot;</span><span class="st">uuid</span><span class="ch">\&quot;</span><span class="st">:</span><span class="ch">\&quot;</span><span class="st">692926ea-09d6-4942-bd38-d266ec8d3716</span><span class="ch">\&quot;</span><span class="st">}}&quot;</span><span class="fu">,</span></span>
<span id="cb13-135"><a href="#cb13-135"></a>        <span class="dt">&quot;response&quot;</span><span class="fu">:</span> <span class="st">&quot;HTTP/1.1 200 OK</span><span class="ch">\r\n</span><span class="st">Content-Length: 16</span><span class="ch">\r\n</span><span class="st">Content-Type: text/plain; charset=utf-8</span><span class="ch">\r\n</span><span class="st">Date: Wed, 11 Apr 2018 18:24:30 GMT</span><span class="ch">\r\n\r\n</span><span class="st">{ </span><span class="ch">\&quot;</span><span class="st">ok</span><span class="ch">\&quot;</span><span class="st">: </span><span class="ch">\&quot;</span><span class="st">true</span><span class="ch">\&quot;</span><span class="st"> }&quot;</span><span class="fu">,</span></span>
<span id="cb13-136"><a href="#cb13-136"></a>        <span class="dt">&quot;elapsed_ms&quot;</span><span class="fu">:</span> <span class="dv">0</span><span class="fu">,</span></span>
<span id="cb13-137"><a href="#cb13-137"></a>        <span class="dt">&quot;resthook&quot;</span><span class="fu">:</span> <span class="st">&quot;new-registration&quot;</span><span class="fu">,</span></span>
<span id="cb13-138"><a href="#cb13-138"></a>        <span class="dt">&quot;status_code&quot;</span><span class="fu">:</span> <span class="dv">200</span></span>
<span id="cb13-139"><a href="#cb13-139"></a>    <span class="fu">}</span></span>
<span id="cb13-140"><a href="#cb13-140"></a><span class="ot">]</span></span></code></pre></div>
</div>
<h2 class="item_title">
<a name="action:call_webhook" href="#action:call_webhook">call_webhook</a>
</h2>
<p>Can be used to call an external service. The body, header and url fields may be templates and will be evaluated at runtime. A <a href="sessions.html#event:webhook_called">webhook_called</a> event will be created based on the results of the HTTP call. If this action has a <code>result_name</code>, then additionally it will create a new result with that name. The value of the result will be the status code and the category will be <code>Success</code> or <code>Failed</code>. If the webhook returned valid JSON which is less than 10000 bytes, that will be accessible through <code>extra</code> on the result. The last JSON response from a webhook call in the current sprint will additionally be accessible in expressions as <code>@webhook</code> regardless of size.</p>
<div class="input_action">
<h3>
Action
</h3>
<div class="sourceCode" id="cb14"><pre class="sourceCode json"><code class="sourceCode json"><span id="cb14-1"><a href="#cb14-1"></a><span class="fu">{</span></span>
<span id="cb14-2"><a href="#cb14-2"></a>    <span class="dt">&quot;type&quot;</span><span class="fu">:</span> <span class="st">&quot;call_webhook&quot;</span><span class="fu">,</span></span>
<span id="cb14-3"><a href="#cb14-3"></a>    <span class="dt">&quot;uuid&quot;</span><span class="fu">:</span> <span class="st">&quot;8eebd020-1af5-431c-b943-aa670fc74da9&quot;</span><span class="fu">,</span></span>
<span id="cb14-4"><a href="#cb14-4"></a>    <span class="dt">&quot;method&quot;</span><span class="fu">:</span> <span class="st">&quot;GET&quot;</span><span class="fu">,</span></span>
<span id="cb14-5"><a href="#cb14-5"></a>    <span class="dt">&quot;url&quot;</span><span class="fu">:</span> <span class="st">&quot;http://localhost:49998/?cmd=success&quot;</span><span class="fu">,</span></span>
<span id="cb14-6"><a href="#cb14-6"></a>    <span class="dt">&quot;headers&quot;</span><span class="fu">:</span> <span class="fu">{</span></span>
<span id="cb14-7"><a href="#cb14-7"></a>        <span class="dt">&quot;Authorization&quot;</span><span class="fu">:</span> <span class="st">&quot;Token AAFFZZHH&quot;</span></span>
<span id="cb14-8"><a href="#cb14-8"></a>    <span class="fu">},</span></span>
<span id="cb14-9"><a href="#cb14-9"></a>    <span class="dt">&quot;result_name&quot;</span><span class="fu">:</span> <span class="st">&quot;webhook&quot;</span></span>
<span id="cb14-10"><a href="#cb14-10"></a><span class="fu">}</span></span></code></pre></div>
</div>
<div class="output_event">
<h3>
Event
</h3>
<div class="sourceCode" id="cb15"><pre class="sourceCode json"><code class="sourceCode json"><span id="cb15-1"><a href="#cb15-1"></a><span class="ot">[</span></span>
<span id="cb15-2"><a href="#cb15-2"></a>    <span class="fu">{</span></span>
<span id="cb15-3"><a href="#cb15-3"></a>        <span class="dt">&quot;type&quot;</span><span class="fu">:</span> <span class="st">&quot;webhook_called&quot;</span><span class="fu">,</span></span>
<span id="cb15-4"><a href="#cb15-4"></a>        <span class="dt">&quot;created_on&quot;</span><span class="fu">:</span> <span class="st">&quot;2018-04-11T18:24:30.123456Z&quot;</span><span class="fu">,</span></span>
<span id="cb15-5"><a href="#cb15-5"></a>        <span class="dt">&quot;step_uuid&quot;</span><span class="fu">:</span> <span class="st">&quot;312d3af0-a565-4c96-ba00-bd7f0d08e671&quot;</span><span class="fu">,</span></span>
<span id="cb15-6"><a href="#cb15-6"></a>        <span class="dt">&quot;url&quot;</span><span class="fu">:</span> <span class="st">&quot;http://localhost:49998/?cmd=success&quot;</span><span class="fu">,</span></span>
<span id="cb15-7"><a href="#cb15-7"></a>        <span class="dt">&quot;status&quot;</span><span class="fu">:</span> <span class="st">&quot;success&quot;</span><span class="fu">,</span></span>
<span id="cb15-8"><a href="#cb15-8"></a>        <span class="dt">&quot;request&quot;</span><span class="fu">:</span> <span class="st">&quot;GET /?cmd=success HTTP/1.1</span><span class="ch">\r\n</span><span class="st">Host: localhost:49998</span><span class="ch">\r\n</span><span class="st">User-Agent: goflow-testing</span><span class="ch">\r\n</span><span class="st">Authorization: Token AAFFZZHH</span><span class="ch">\r\n</span><span class="st">Accept-Encoding: gzip</span><span class="ch">\r\n\r\n</span><span class="st">&quot;</span><span class="fu">,</span></span>
<span id="cb15-9"><a href="#cb15-9"></a>        <span class="dt">&quot;response&quot;</span><span class="fu">:</span> <span class="st">&quot;HTTP/1.1 200 OK</span><span class="ch">\r\n</span><span class="st">Content-Length: 16</span><span class="ch">\r\n</span><span class="st">Content-Type: text/plain; charset=utf-8</span><span class="ch">\r\n</span><span class="st">Date: Wed, 11 Apr 2018 18:24:30 GMT</span><span class="ch">\r\n\r\n</span><span class="st">{ </span><span class="ch">\&quot;</span><span class="st">ok</span><span class="ch">\&quot;</span><span class="st">: </span><span class="ch">\&quot;</span><span class="st">true</span><span class="ch">\&quot;</span><span class="st"> }&quot;</span><span class="fu">,</span></span>
<span id="cb15-10"><a href="#cb15-10"></a>        <span class="dt">&quot;elapsed_ms&quot;</span><span class="fu">:</span> <span class="dv">0</span><span class="fu">,</span></span>
<span id="cb15-11"><a href="#cb15-11"></a>        <span class="dt">&quot;status_code&quot;</span><span class="fu">:</span> <span class="dv">200</span></span>
<span id="cb15-12"><a href="#cb15-12"></a>    <span class="fu">}</span><span class="ot">,</span></span>
<span id="cb15-13"><a href="#cb15-13"></a>    <span class="fu">{</span></span>
<span id="cb15-14"><a href="#cb15-14"></a>        <span class="dt">&quot;type&quot;</span><span class="fu">:</span> <span class="st">&quot;run_result_changed&quot;</span><span class="fu">,</span></span>
<span id="cb15-15"><a href="#cb15-15"></a>        <span class="dt">&quot;created_on&quot;</span><span class="fu">:</span> <span class="st">&quot;2018-04-11T18:24:30.123456Z&quot;</span><span class="fu">,</span></span>
<span id="cb15-16"><a href="#cb15-16"></a>        <span class="dt">&quot;step_uuid&quot;</span><span class="fu">:</span> <span class="st">&quot;312d3af0-a565-4c96-ba00-bd7f0d08e671&quot;</span><span class="fu">,</span></span>
<span id="cb15-17"><a href="#cb15-17"></a>        <span class="dt">&quot;name&quot;</span><span class="fu">:</span> <span class="st">&quot;webhook&quot;</span><span class="fu">,</span></span>
<span id="cb15-18"><a href="#cb15-18"></a>        <span class="dt">&quot;value&quot;</span><span class="fu">:</span> <span class="st">&quot;200&quot;</span><span class="fu">,</span></span>
<span id="cb15-19"><a href="#cb15-19"></a>        <span class="dt">&quot;category&quot;</span><span class="fu">:</span> <span class="st">&quot;Success&quot;</span><span class="fu">,</span></span>
<span id="cb15-20"><a href="#cb15-20"></a>        <span class="dt">&quot;input&quot;</span><span class="fu">:</span> <span class="st">&quot;GET http://localhost:49998/?cmd=success&quot;</span><span class="fu">,</span></span>
<span id="cb15-21"><a href="#cb15-21"></a>        <span class="dt">&quot;extra&quot;</span><span class="fu">:</span> <span class="fu">{</span></span>
<span id="cb15-22"><a href="#cb15-22"></a>            <span class="dt">&quot;ok&quot;</span><span class="fu">:</span> <span class="st">&quot;true&quot;</span></span>
<span id="cb15-23"><a href="#cb15-23"></a>        <span class="fu">}</span></span>
<span id="cb15-24"><a href="#cb15-24"></a>    <span class="fu">}</span></span>
<span id="cb15-25"><a href="#cb15-25"></a><span class="ot">]</span></span></code></pre></div>
</div>
<h2 class="item_title">
<a name="action:enter_flow" href="#action:enter_flow">enter_flow</a>
</h2>
<p>Can be used to start a contact down another flow. The current flow will pause until the subflow exits or expires.</p>
<p>A <a href="sessions.html#event:flow_entered">flow_entered</a> event will be created to record that the flow was started.</p>
<div class="input_action">
<h3>
Action
</h3>
<div class="sourceCode" id="cb16"><pre class="sourceCode json"><code class="sourceCode json"><span id="cb16-1"><a href="#cb16-1"></a><span class="fu">{</span></span>
<span id="cb16-2"><a href="#cb16-2"></a>    <span class="dt">&quot;type&quot;</span><span class="fu">:</span> <span class="st">&quot;enter_flow&quot;</span><span class="fu">,</span></span>
<span id="cb16-3"><a href="#cb16-3"></a>    <span class="dt">&quot;uuid&quot;</span><span class="fu">:</span> <span class="st">&quot;8eebd020-1af5-431c-b943-aa670fc74da9&quot;</span><span class="fu">,</span></span>
<span id="cb16-4"><a href="#cb16-4"></a>    <span class="dt">&quot;flow&quot;</span><span class="fu">:</span> <span class="fu">{</span></span>
<span id="cb16-5"><a href="#cb16-5"></a>        <span class="dt">&quot;uuid&quot;</span><span class="fu">:</span> <span class="st">&quot;b7cf0d83-f1c9-411c-96fd-c511a4cfa86d&quot;</span><span class="fu">,</span></span>
<span id="cb16-6"><a href="#cb16-6"></a>        <span class="dt">&quot;name&quot;</span><span class="fu">:</span> <span class="st">&quot;Collect Language&quot;</span></span>
<span id="cb16-7"><a href="#cb16-7"></a>    <span class="fu">}</span></span>
<span id="cb16-8"><a href="#cb16-8"></a><span class="fu">}</span></span></code></pre></div>
</div>
<div class="output_event">
<h3>
Event
</h3>
<div class="sourceCode" id="cb17"><pre class="sourceCode json"><code class="sourceCode json"><span id="cb17-1"><a href="#cb17-1"></a><span class="fu">{</span></span>
<span id="cb17-2"><a href="#cb17-2"></a>    <span class="dt">&quot;type&quot;</span><span class="fu">:</span> <span class="st">&quot;flow_entered&quot;</span><span class="fu">,</span></span>
<span id="cb17-3"><a href="#cb17-3"></a>    <span class="dt">&quot;created_on&quot;</span><span class="fu">:</span> <span class="st">&quot;2018-04-11T18:24:30.123456Z&quot;</span><span class="fu">,</span></span>
<span id="cb17-4"><a href="#cb17-4"></a>    <span class="dt">&quot;step_uuid&quot;</span><span class="fu">:</span> <span class="st">&quot;312d3af0-a565-4c96-ba00-bd7f0d08e671&quot;</span><span class="fu">,</span></span>
<span id="cb17-5"><a href="#cb17-5"></a>    <span class="dt">&quot;flow&quot;</span><span class="fu">:</span> <span class="fu">{</span></span>
<span id="cb17-6"><a href="#cb17-6"></a>        <span class="dt">&quot;uuid&quot;</span><span class="fu">:</span> <span class="st">&quot;b7cf0d83-f1c9-411c-96fd-c511a4cfa86d&quot;</span><span class="fu">,</span></span>
<span id="cb17-7"><a href="#cb17-7"></a>        <span class="dt">&quot;name&quot;</span><span class="fu">:</span> <span class="st">&quot;Collect Language&quot;</span></span>
<span id="cb17-8"><a href="#cb17-8"></a>    <span class="fu">},</span></span>
<span id="cb17-9"><a href="#cb17-9"></a>    <span class="dt">&quot;parent_run_uuid&quot;</span><span class="fu">:</span> <span class="st">&quot;692926ea-09d6-4942-bd38-d266ec8d3716&quot;</span><span class="fu">,</span></span>
<span id="cb17-10"><a href="#cb17-10"></a>    <span class="dt">&quot;terminal&quot;</span><span class="fu">:</span> <span class="kw">false</span></span>
<span id="cb17-11"><a href="#cb17-11"></a><span class="fu">}</span></span></code></pre></div>
</div>
<h2 class="item_title">
<a name="action:open_ticket" href="#action:open_ticket">open_ticket</a>
</h2>
<p>Is used to open a ticket for the contact.</p>
<div class="input_action">
<h3>
Action
</h3>
<div class="sourceCode" id="cb18"><pre class="sourceCode json"><code class="sourceCode json"><span id="cb18-1"><a href="#cb18-1"></a><span class="fu">{</span></span>
<span id="cb18-2"><a href="#cb18-2"></a>    <span class="dt">&quot;type&quot;</span><span class="fu">:</span> <span class="st">&quot;open_ticket&quot;</span><span class="fu">,</span></span>
<span id="cb18-3"><a href="#cb18-3"></a>    <span class="dt">&quot;uuid&quot;</span><span class="fu">:</span> <span class="st">&quot;8eebd020-1af5-431c-b943-aa670fc74da9&quot;</span><span class="fu">,</span></span>
<span id="cb18-4"><a href="#cb18-4"></a>    <span class="dt">&quot;ticketer&quot;</span><span class="fu">:</span> <span class="fu">{</span></span>
<span id="cb18-5"><a href="#cb18-5"></a>        <span class="dt">&quot;uuid&quot;</span><span class="fu">:</span> <span class="st">&quot;19dc6346-9623-4fe4-be80-538d493ecdf5&quot;</span><span class="fu">,</span></span>
<span id="cb18-6"><a href="#cb18-6"></a>        <span class="dt">&quot;name&quot;</span><span class="fu">:</span> <span class="st">&quot;Support Tickets&quot;</span></span>
<span id="cb18-7"><a href="#cb18-7"></a>    <span class="fu">},</span></span>
<span id="cb18-8"><a href="#cb18-8"></a>    <span class="dt">&quot;subject&quot;</span><span class="fu">:</span> <span class="st">&quot;Needs help&quot;</span><span class="fu">,</span></span>
<span id="cb18-9"><a href="#cb18-9"></a>    <span class="dt">&quot;body&quot;</span><span class="fu">:</span> <span class="st">&quot;@input&quot;</span><span class="fu">,</span></span>
<span id="cb18-10"><a href="#cb18-10"></a>    <span class="dt">&quot;result_name&quot;</span><span class="fu">:</span> <span class="st">&quot;Help Ticket&quot;</span></span>
<span id="cb18-11"><a href="#cb18-11"></a><span class="fu">}</span></span></code></pre></div>
</div>
<div class="output_event">
<h3>
Event
</h3>
<div class="sourceCode" id="cb19"><pre class="sourceCode json"><code class="sourceCode json"><span id="cb19-1"><a href="#cb19-1"></a><span class="ot">[</span></span>
<span id="cb19-2"><a href="#cb19-2"></a>    <span class="fu">{</span></span>
<span id="cb19-3"><a href="#cb19-3"></a>        <span class="dt">&quot;type&quot;</span><span class="fu">:</span> <span class="st">&quot;service_called&quot;</span><span class="fu">,</span></span>
<span id="cb19-4"><a href="#cb19-4"></a>        <span class="dt">&quot;created_on&quot;</span><span class="fu">:</span> <span class="st">&quot;2018-04-11T18:24:30.123456Z&quot;</span><span class="fu">,</span></span>
<span id="cb19-5"><a href="#cb19-5"></a>        <span class="dt">&quot;step_uuid&quot;</span><span class="fu">:</span> <span class="st">&quot;312d3af0-a565-4c96-ba00-bd7f0d08e671&quot;</span><span class="fu">,</span></span>
<span id="cb19-6"><a href="#cb19-6"></a>        <span class="dt">&quot;service&quot;</span><span class="fu">:</span> <span class="st">&quot;ticketer&quot;</span><span class="fu">,</span></span>
<span id="cb19-7"><a href="#cb19-7"></a>        <span class="dt">&quot;ticketer&quot;</span><span class="fu">:</span> <span class="fu">{</span></span>
<span id="cb19-8"><a href="#cb19-8"></a>            <span class="dt">&quot;uuid&quot;</span><span class="fu">:</span> <span class="st">&quot;19dc6346-9623-4fe4-be80-538d493ecdf5&quot;</span><span class="fu">,</span></span>
<span id="cb19-9"><a href="#cb19-9"></a>            <span class="dt">&quot;name&quot;</span><span class="fu">:</span> <span class="st">&quot;Support Tickets&quot;</span></span>
<span id="cb19-10"><a href="#cb19-10"></a>        <span class="fu">},</span></span>
<span id="cb19-11"><a href="#cb19-11"></a>        <span class="dt">&quot;http_logs&quot;</span><span class="fu">:</span> <span class="ot">[</span></span>
<span id="cb19-12"><a href="#cb19-12"></a>            <span class="fu">{</span></span>
<span id="cb19-13"><a href="#cb19-13"></a>                <span class="dt">&quot;url&quot;</span><span class="fu">:</span> <span class="st">&quot;http://nyaruka.tickets.com/tickets.json&quot;</span><span class="fu">,</span></span>
<span id="cb19-14"><a href="#cb19-14"></a>                <span class="dt">&quot;status&quot;</span><span class="fu">:</span> <span class="st">&quot;success&quot;</span><span class="fu">,</span></span>
<span id="cb19-15"><a href="#cb19-15"></a>                <span class="dt">&quot;request&quot;</span><span class="fu">:</span> <span class="st">&quot;POST /tickets.json HTTP/1.1</span><span class="ch">\r\n</span><span class="st">Accept-Encoding: gzip</span><span class="ch">\r\n\r\n</span><span class="st">{</span><span class="ch">\&quot;</span><span class="st">subject</span><span class="ch">\&quot;</span><span class="st">:</span><span class="ch">\&quot;</span><span class="st">Needs help</span><span class="ch">\&quot;</span><span class="st">}&quot;</span><span class="fu">,</span></span>
<span id="cb19-16"><a href="#cb19-16"></a>                <span class="dt">&quot;response&quot;</span><span class="fu">:</span> <span class="st">&quot;HTTP/1.0 200 OK</span><span class="ch">\r\n</span><span class="st">Content-Length: 15</span><span class="ch">\r\n\r\n</span><span class="st">{</span><span class="ch">\&quot;</span><span class="st">status</span><span class="ch">\&quot;</span><span class="st">:</span><span class="ch">\&quot;</span><span class="st">ok</span><span class="ch">\&quot;</span><span class="st">}&quot;</span><span class="fu">,</span></span>
<span id="cb19-17"><a href="#cb19-17"></a>                <span class="dt">&quot;created_on&quot;</span><span class="fu">:</span> <span class="st">&quot;2019-10-16T13:59:30.123456789Z&quot;</span><span class="fu">,</span></span>
<span id="cb19-18"><a href="#cb19-18"></a>                <span class="dt">&quot;elapsed_ms&quot;</span><span class="fu">:</span> <span class="dv">1</span></span>
<span id="cb19-19"><a href="#cb19-19"></a>            <span class="fu">}</span></span>
<span id="cb19-20"><a href="#cb19-20"></a>        <span class="ot">]</span></span>
<span id="cb19-21"><a href="#cb19-21"></a>    <span class="fu">}</span><span class="ot">,</span></span>
<span id="cb19-22"><a href="#cb19-22"></a>    <span class="fu">{</span></span>
<span id="cb19-23"><a href="#cb19-23"></a>        <span class="dt">&quot;type&quot;</span><span class="fu">:</span> <span class="st">&quot;ticket_opened&quot;</span><span class="fu">,</span></span>
<span id="cb19-24"><a href="#cb19-24"></a>        <span class="dt">&quot;created_on&quot;</span><span class="fu">:</span> <span class="st">&quot;2018-04-11T18:24:30.123456Z&quot;</span><span class="fu">,</span></span>
<span id="cb19-25"><a href="#cb19-25"></a>        <span class="dt">&quot;step_uuid&quot;</span><span class="fu">:</span> <span class="st">&quot;312d3af0-a565-4c96-ba00-bd7f0d08e671&quot;</span><span class="fu">,</span></span>
<span id="cb19-26"><a href="#cb19-26"></a>        <span class="dt">&quot;ticket&quot;</span><span class="fu">:</span> <span class="fu">{</span></span>
<span id="cb19-27"><a href="#cb19-27"></a>            <span class="dt">&quot;uuid&quot;</span><span class="fu">:</span> <span class="st">&quot;4f15f627-b1e2-4851-8dbf-00ecf5d03034&quot;</span><span class="fu">,</span></span>
<span id="cb19-28"><a href="#cb19-28"></a>            <span class="dt">&quot;ticketer&quot;</span><span class="fu">:</span> <span class="fu">{</span></span>
<span id="cb19-29"><a href="#cb19-29"></a>                <span class="dt">&quot;uuid&quot;</span><span class="fu">:</span> <span class="st">&quot;19dc6346-9623-4fe4-be80-538d493ecdf5&quot;</span><span class="fu">,</span></span>
<span id="cb19-30"><a href="#cb19-30"></a>                <span class="dt">&quot;name&quot;</span><span class="fu">:</span> <span class="st">&quot;Support Tickets&quot;</span></span>
<span id="cb19-31"><a href="#cb19-31"></a>            <span class="fu">},</span></span>
<span id="cb19-32"><a href="#cb19-32"></a>            <span class="dt">&quot;subject&quot;</span><span class="fu">:</span> <span class="st">&quot;Needs help&quot;</span><span class="fu">,</span></span>
<span id="cb19-33"><a href="#cb19-33"></a>            <span class="dt">&quot;body&quot;</span><span class="fu">:</span> <span class="st">&quot;Hi there</span><span class="ch">\n</span><span class="st">http://s3.amazon.com/bucket/test.jpg</span><span class="ch">\n</span><span class="st">http://s3.amazon.com/bucket/test.mp3&quot;</span><span class="fu">,</span></span>
<span id="cb19-34"><a href="#cb19-34"></a>            <span class="dt">&quot;external_id&quot;</span><span class="fu">:</span> <span class="st">&quot;123456&quot;</span></span>
<span id="cb19-35"><a href="#cb19-35"></a>        <span class="fu">}</span></span>
<span id="cb19-36"><a href="#cb19-36"></a>    <span class="fu">}</span><span class="ot">,</span></span>
<span id="cb19-37"><a href="#cb19-37"></a>    <span class="fu">{</span></span>
<span id="cb19-38"><a href="#cb19-38"></a>        <span class="dt">&quot;type&quot;</span><span class="fu">:</span> <span class="st">&quot;run_result_changed&quot;</span><span class="fu">,</span></span>
<span id="cb19-39"><a href="#cb19-39"></a>        <span class="dt">&quot;created_on&quot;</span><span class="fu">:</span> <span class="st">&quot;2018-04-11T18:24:30.123456Z&quot;</span><span class="fu">,</span></span>
<span id="cb19-40"><a href="#cb19-40"></a>        <span class="dt">&quot;step_uuid&quot;</span><span class="fu">:</span> <span class="st">&quot;312d3af0-a565-4c96-ba00-bd7f0d08e671&quot;</span><span class="fu">,</span></span>
<span id="cb19-41"><a href="#cb19-41"></a>        <span class="dt">&quot;name&quot;</span><span class="fu">:</span> <span class="st">&quot;Help Ticket&quot;</span><span class="fu">,</span></span>
<span id="cb19-42"><a href="#cb19-42"></a>        <span class="dt">&quot;value&quot;</span><span class="fu">:</span> <span class="st">&quot;4f15f627-b1e2-4851-8dbf-00ecf5d03034&quot;</span><span class="fu">,</span></span>
<span id="cb19-43"><a href="#cb19-43"></a>        <span class="dt">&quot;category&quot;</span><span class="fu">:</span> <span class="st">&quot;Success&quot;</span></span>
<span id="cb19-44"><a href="#cb19-44"></a>    <span class="fu">}</span></span>
<span id="cb19-45"><a href="#cb19-45"></a><span class="ot">]</span></span></code></pre></div>
</div>
<h2 class="item_title">
<a name="action:play_audio" href="#action:play_audio">play_audio</a>
</h2>
<p>Can be used to play an audio recording in a voice flow. It will generate an <a href="sessions.html#event:ivr_created">ivr_created</a> event if there is a valid audio URL. This will contain a message which the caller should handle as an IVR play command using the audio attachment.</p>
<div class="input_action">
<h3>
Action
</h3>
<div class="sourceCode" id="cb20"><pre class="sourceCode json"><code class="sourceCode json"><span id="cb20-1"><a href="#cb20-1"></a><span class="fu">{</span></span>
<span id="cb20-2"><a href="#cb20-2"></a>    <span class="dt">&quot;type&quot;</span><span class="fu">:</span> <span class="st">&quot;play_audio&quot;</span><span class="fu">,</span></span>
<span id="cb20-3"><a href="#cb20-3"></a>    <span class="dt">&quot;uuid&quot;</span><span class="fu">:</span> <span class="st">&quot;8eebd020-1af5-431c-b943-aa670fc74da9&quot;</span><span class="fu">,</span></span>
<span id="cb20-4"><a href="#cb20-4"></a>    <span class="dt">&quot;audio_url&quot;</span><span class="fu">:</span> <span class="st">&quot;http://uploads.temba.io/2353262.m4a&quot;</span></span>
<span id="cb20-5"><a href="#cb20-5"></a><span class="fu">}</span></span></code></pre></div>
</div>
<div class="output_event">
<h3>
Event
</h3>
<div class="sourceCode" id="cb21"><pre class="sourceCode json"><code class="sourceCode json"><span id="cb21-1"><a href="#cb21-1"></a><span class="fu">{</span></span>
<span id="cb21-2"><a href="#cb21-2"></a>    <span class="dt">&quot;type&quot;</span><span class="fu">:</span> <span class="st">&quot;ivr_created&quot;</span><span class="fu">,</span></span>
<span id="cb21-3"><a href="#cb21-3"></a>    <span class="dt">&quot;created_on&quot;</span><span class="fu">:</span> <span class="st">&quot;2018-04-11T18:24:30.123456Z&quot;</span><span class="fu">,</span></span>
<span id="cb21-4"><a href="#cb21-4"></a>    <span class="dt">&quot;step_uuid&quot;</span><span class="fu">:</span> <span class="st">&quot;1b5491ec-2b83-445d-bebe-b4a1f677cf4c&quot;</span><span class="fu">,</span></span>
<span id="cb21-5"><a href="#cb21-5"></a>    <span class="dt">&quot;msg&quot;</span><span class="fu">:</span> <span class="fu">{</span></span>
<span id="cb21-6"><a href="#cb21-6"></a>        <span class="dt">&quot;uuid&quot;</span><span class="fu">:</span> <span class="st">&quot;44fe8d72-00ed-4736-acca-bbca70987315&quot;</span><span class="fu">,</span></span>
<span id="cb21-7"><a href="#cb21-7"></a>        <span class="dt">&quot;urn&quot;</span><span class="fu">:</span> <span class="st">&quot;tel:+12065551212&quot;</span><span class="fu">,</span></span>
<span id="cb21-8"><a href="#cb21-8"></a>        <span class="dt">&quot;channel&quot;</span><span class="fu">:</span> <span class="fu">{</span></span>
<span id="cb21-9"><a href="#cb21-9"></a>            <span class="dt">&quot;uuid&quot;</span><span class="fu">:</span> <span class="st">&quot;fd47a886-451b-46fb-bcb6-242a4046c0c0&quot;</span><span class="fu">,</span></span>
<span id="cb21-10"><a href="#cb21-10"></a>            <span class="dt">&quot;name&quot;</span><span class="fu">:</span> <span class="st">&quot;Nexmo&quot;</span></span>
<span id="cb21-11"><a href="#cb21-11"></a>        <span class="fu">},</span></span>
<span id="cb21-12"><a href="#cb21-12"></a>        <span class="dt">&quot;text&quot;</span><span class="fu">:</span> <span class="st">&quot;&quot;</span><span class="fu">,</span></span>
<span id="cb21-13"><a href="#cb21-13"></a>        <span class="dt">&quot;attachments&quot;</span><span class="fu">:</span> <span class="ot">[</span></span>
<span id="cb21-14"><a href="#cb21-14"></a>            <span class="st">&quot;audio:http://uploads.temba.io/2353262.m4a&quot;</span></span>
<span id="cb21-15"><a href="#cb21-15"></a>        <span class="ot">]</span></span>
<span id="cb21-16"><a href="#cb21-16"></a>    <span class="fu">}</span></span>
<span id="cb21-17"><a href="#cb21-17"></a><span class="fu">}</span></span></code></pre></div>
</div>
<h2 class="item_title">
<a name="action:remove_contact_groups" href="#action:remove_contact_groups">remove_contact_groups</a>
</h2>
<p>Can be used to remove a contact from one or more groups. A <a href="sessions.html#event:contact_groups_changed">contact_groups_changed</a> event will be created for the groups which the contact is removed from. Groups can either be explicitly provided or <code>all_groups</code> can be set to true to remove the contact from all non-dynamic groups.</p>
<div class="input_action">
<h3>
Action
</h3>
<div class="sourceCode" id="cb22"><pre class="sourceCode json"><code class="sourceCode json"><span id="cb22-1"><a href="#cb22-1"></a><span class="fu">{</span></span>
<span id="cb22-2"><a href="#cb22-2"></a>    <span class="dt">&quot;type&quot;</span><span class="fu">:</span> <span class="st">&quot;remove_contact_groups&quot;</span><span class="fu">,</span></span>
<span id="cb22-3"><a href="#cb22-3"></a>    <span class="dt">&quot;uuid&quot;</span><span class="fu">:</span> <span class="st">&quot;8eebd020-1af5-431c-b943-aa670fc74da9&quot;</span><span class="fu">,</span></span>
<span id="cb22-4"><a href="#cb22-4"></a>    <span class="dt">&quot;groups&quot;</span><span class="fu">:</span> <span class="ot">[</span></span>
<span id="cb22-5"><a href="#cb22-5"></a>        <span class="fu">{</span></span>
<span id="cb22-6"><a href="#cb22-6"></a>            <span class="dt">&quot;uuid&quot;</span><span class="fu">:</span> <span class="st">&quot;b7cf0d83-f1c9-411c-96fd-c511a4cfa86d&quot;</span><span class="fu">,</span></span>
<span id="cb22-7"><a href="#cb22-7"></a>            <span class="dt">&quot;name&quot;</span><span class="fu">:</span> <span class="st">&quot;Registered Users&quot;</span></span>
<span id="cb22-8"><a href="#cb22-8"></a>        <span class="fu">}</span></span>
<span id="cb22-9"><a href="#cb22-9"></a>    <span class="ot">]</span></span>
<span id="cb22-10"><a href="#cb22-10"></a><span class="fu">}</span></span></code></pre></div>
</div>
<div class="output_event">
<h3>
Event
</h3>
<div class="sourceCode" id="cb23"><pre class="sourceCode json"><code class="sourceCode json"><span id="cb23-1"><a href="#cb23-1"></a><span class="fu">{</span></span>
<span id="cb23-2"><a href="#cb23-2"></a>    <span class="dt">&quot;type&quot;</span><span class="fu">:</span> <span class="st">&quot;contact_groups_changed&quot;</span><span class="fu">,</span></span>
<span id="cb23-3"><a href="#cb23-3"></a>    <span class="dt">&quot;created_on&quot;</span><span class="fu">:</span> <span class="st">&quot;2018-04-11T18:24:30.123456Z&quot;</span><span class="fu">,</span></span>
<span id="cb23-4"><a href="#cb23-4"></a>    <span class="dt">&quot;step_uuid&quot;</span><span class="fu">:</span> <span class="st">&quot;312d3af0-a565-4c96-ba00-bd7f0d08e671&quot;</span><span class="fu">,</span></span>
<span id="cb23-5"><a href="#cb23-5"></a>    <span class="dt">&quot;groups_removed&quot;</span><span class="fu">:</span> <span class="ot">[</span></span>
<span id="cb23-6"><a href="#cb23-6"></a>        <span class="fu">{</span></span>
<span id="cb23-7"><a href="#cb23-7"></a>            <span class="dt">&quot;uuid&quot;</span><span class="fu">:</span> <span class="st">&quot;b7cf0d83-f1c9-411c-96fd-c511a4cfa86d&quot;</span><span class="fu">,</span></span>
<span id="cb23-8"><a href="#cb23-8"></a>            <span class="dt">&quot;name&quot;</span><span class="fu">:</span> <span class="st">&quot;Testers&quot;</span></span>
<span id="cb23-9"><a href="#cb23-9"></a>        <span class="fu">}</span></span>
<span id="cb23-10"><a href="#cb23-10"></a>    <span class="ot">]</span></span>
<span id="cb23-11"><a href="#cb23-11"></a><span class="fu">}</span></span></code></pre></div>
</div>
<h2 class="item_title">
<a name="action:say_msg" href="#action:say_msg">say_msg</a>
</h2>
<p>Can be used to communicate with the contact in a voice flow by either reading a message with TTS or playing a pre-recorded audio file. It will generate an <a href="sessions.html#event:ivr_created">ivr_created</a> event if there is a valid audio URL or backdown text. This will contain a message which the caller should handle as an IVR play command if it has an audio attachment, or otherwise an IVR say command using the message text.</p>
<div class="input_action">
<h3>
Action
</h3>
<div class="sourceCode" id="cb24"><pre class="sourceCode json"><code class="sourceCode json"><span id="cb24-1"><a href="#cb24-1"></a><span class="fu">{</span></span>
<span id="cb24-2"><a href="#cb24-2"></a>    <span class="dt">&quot;type&quot;</span><span class="fu">:</span> <span class="st">&quot;say_msg&quot;</span><span class="fu">,</span></span>
<span id="cb24-3"><a href="#cb24-3"></a>    <span class="dt">&quot;uuid&quot;</span><span class="fu">:</span> <span class="st">&quot;8eebd020-1af5-431c-b943-aa670fc74da9&quot;</span><span class="fu">,</span></span>
<span id="cb24-4"><a href="#cb24-4"></a>    <span class="dt">&quot;text&quot;</span><span class="fu">:</span> <span class="st">&quot;Hi @contact.name, are you ready to complete today&#39;s survey?&quot;</span><span class="fu">,</span></span>
<span id="cb24-5"><a href="#cb24-5"></a>    <span class="dt">&quot;audio_url&quot;</span><span class="fu">:</span> <span class="st">&quot;http://uploads.temba.io/2353262.m4a&quot;</span></span>
<span id="cb24-6"><a href="#cb24-6"></a><span class="fu">}</span></span></code></pre></div>
</div>
<div class="output_event">
<h3>
Event
</h3>
<div class="sourceCode" id="cb25"><pre class="sourceCode json"><code class="sourceCode json"><span id="cb25-1"><a href="#cb25-1"></a><span class="fu">{</span></span>
<span id="cb25-2"><a href="#cb25-2"></a>    <span class="dt">&quot;type&quot;</span><span class="fu">:</span> <span class="st">&quot;ivr_created&quot;</span><span class="fu">,</span></span>
<span id="cb25-3"><a href="#cb25-3"></a>    <span class="dt">&quot;created_on&quot;</span><span class="fu">:</span> <span class="st">&quot;2018-04-11T18:24:30.123456Z&quot;</span><span class="fu">,</span></span>
<span id="cb25-4"><a href="#cb25-4"></a>    <span class="dt">&quot;step_uuid&quot;</span><span class="fu">:</span> <span class="st">&quot;1b5491ec-2b83-445d-bebe-b4a1f677cf4c&quot;</span><span class="fu">,</span></span>
<span id="cb25-5"><a href="#cb25-5"></a>    <span class="dt">&quot;msg&quot;</span><span class="fu">:</span> <span class="fu">{</span></span>
<span id="cb25-6"><a href="#cb25-6"></a>        <span class="dt">&quot;uuid&quot;</span><span class="fu">:</span> <span class="st">&quot;688e64f9-2456-4b42-afcb-91a2073e5459&quot;</span><span class="fu">,</span></span>
<span id="cb25-7"><a href="#cb25-7"></a>        <span class="dt">&quot;urn&quot;</span><span class="fu">:</span> <span class="st">&quot;tel:+12065551212&quot;</span><span class="fu">,</span></span>
<span id="cb25-8"><a href="#cb25-8"></a>        <span class="dt">&quot;channel&quot;</span><span class="fu">:</span> <span class="fu">{</span></span>
<span id="cb25-9"><a href="#cb25-9"></a>            <span class="dt">&quot;uuid&quot;</span><span class="fu">:</span> <span class="st">&quot;fd47a886-451b-46fb-bcb6-242a4046c0c0&quot;</span><span class="fu">,</span></span>
<span id="cb25-10"><a href="#cb25-10"></a>            <span class="dt">&quot;name&quot;</span><span class="fu">:</span> <span class="st">&quot;Nexmo&quot;</span></span>
<span id="cb25-11"><a href="#cb25-11"></a>        <span class="fu">},</span></span>
<span id="cb25-12"><a href="#cb25-12"></a>        <span class="dt">&quot;text&quot;</span><span class="fu">:</span> <span class="st">&quot;Hi Ryan Lewis, are you ready to complete today&#39;s survey?&quot;</span><span class="fu">,</span></span>
<span id="cb25-13"><a href="#cb25-13"></a>        <span class="dt">&quot;attachments&quot;</span><span class="fu">:</span> <span class="ot">[</span></span>
<span id="cb25-14"><a href="#cb25-14"></a>            <span class="st">&quot;audio:http://uploads.temba.io/2353262.m4a&quot;</span></span>
<span id="cb25-15"><a href="#cb25-15"></a>        <span class="ot">]</span><span class="fu">,</span></span>
<span id="cb25-16"><a href="#cb25-16"></a>        <span class="dt">&quot;text_language&quot;</span><span class="fu">:</span> <span class="st">&quot;eng&quot;</span></span>
<span id="cb25-17"><a href="#cb25-17"></a>    <span class="fu">}</span></span>
<span id="cb25-18"><a href="#cb25-18"></a><span class="fu">}</span></span></code></pre></div>
</div>
<h2 class="item_title">
<a name="action:send_broadcast" href="#action:send_broadcast">send_broadcast</a>
</h2>
<p>Can be used to send a message to one or more contacts. It accepts a list of URNs, a list of groups and a list of contacts.</p>
<p>The URNs and text fields may be templates. A <a href="sessions.html#event:broadcast_created">broadcast_created</a> event will be created for each unique urn, contact and group with the evaluated text.</p>
<div class="input_action">
<h3>
Action
</h3>
<div class="sourceCode" id="cb26"><pre class="sourceCode json"><code class="sourceCode json"><span id="cb26-1"><a href="#cb26-1"></a><span class="fu">{</span></span>
<span id="cb26-2"><a href="#cb26-2"></a>    <span class="dt">&quot;type&quot;</span><span class="fu">:</span> <span class="st">&quot;send_broadcast&quot;</span><span class="fu">,</span></span>
<span id="cb26-3"><a href="#cb26-3"></a>    <span class="dt">&quot;uuid&quot;</span><span class="fu">:</span> <span class="st">&quot;8eebd020-1af5-431c-b943-aa670fc74da9&quot;</span><span class="fu">,</span></span>
<span id="cb26-4"><a href="#cb26-4"></a>    <span class="dt">&quot;urns&quot;</span><span class="fu">:</span> <span class="ot">[</span></span>
<span id="cb26-5"><a href="#cb26-5"></a>        <span class="st">&quot;tel:+12065551212&quot;</span></span>
<span id="cb26-6"><a href="#cb26-6"></a>    <span class="ot">]</span><span class="fu">,</span></span>
<span id="cb26-7"><a href="#cb26-7"></a>    <span class="dt">&quot;text&quot;</span><span class="fu">:</span> <span class="st">&quot;Hi @contact.name, are you ready to complete today&#39;s survey?&quot;</span></span>
<span id="cb26-8"><a href="#cb26-8"></a><span class="fu">}</span></span></code></pre></div>
</div>
<div class="output_event">
<h3>
Event
</h3>
<div class="sourceCode" id="cb27"><pre class="sourceCode json"><code class="sourceCode json"><span id="cb27-1"><a href="#cb27-1"></a><span class="fu">{</span></span>
<span id="cb27-2"><a href="#cb27-2"></a>    <span class="dt">&quot;type&quot;</span><span class="fu">:</span> <span class="st">&quot;broadcast_created&quot;</span><span class="fu">,</span></span>
<span id="cb27-3"><a href="#cb27-3"></a>    <span class="dt">&quot;created_on&quot;</span><span class="fu">:</span> <span class="st">&quot;2018-04-11T18:24:30.123456Z&quot;</span><span class="fu">,</span></span>
<span id="cb27-4"><a href="#cb27-4"></a>    <span class="dt">&quot;step_uuid&quot;</span><span class="fu">:</span> <span class="st">&quot;312d3af0-a565-4c96-ba00-bd7f0d08e671&quot;</span><span class="fu">,</span></span>
<span id="cb27-5"><a href="#cb27-5"></a>    <span class="dt">&quot;translations&quot;</span><span class="fu">:</span> <span class="fu">{</span></span>
<span id="cb27-6"><a href="#cb27-6"></a>        <span class="dt">&quot;eng&quot;</span><span class="fu">:</span> <span class="fu">{</span></span>
<span id="cb27-7"><a href="#cb27-7"></a>            <span class="dt">&quot;text&quot;</span><span class="fu">:</span> <span class="st">&quot;Hi Ryan Lewis, are you ready to complete today&#39;s survey?&quot;</span></span>
<span id="cb27-8"><a href="#cb27-8"></a>        <span class="fu">}</span></span>
<span id="cb27-9"><a href="#cb27-9"></a>    <span class="fu">},</span></span>
<span id="cb27-10"><a href="#cb27-10"></a>    <span class="dt">&quot;base_language&quot;</span><span class="fu">:</span> <span class="st">&quot;eng&quot;</span><span class="fu">,</span></span>
<span id="cb27-11"><a href="#cb27-11"></a>    <span class="dt">&quot;urns&quot;</span><span class="fu">:</span> <span class="ot">[</span></span>
<span id="cb27-12"><a href="#cb27-12"></a>        <span class="st">&quot;tel:+12065551212&quot;</span></span>
<span id="cb27-13"><a href="#cb27-13"></a>    <span class="ot">]</span></span>
<span id="cb27-14"><a href="#cb27-14"></a><span class="fu">}</span></span></code></pre></div>
</div>
<h2 class="item_title">
<a name="action:send_email" href="#action:send_email">send_email</a>
</h2>
<p>Can be used to send an email to one or more recipients. The subject, body and addresses can all contain expressions.</p>
<p>An <a href="sessions.html#event:email_sent">email_sent</a> event will be created if the email could be sent.</p>
<div class="input_action">
<h3>
Action
</h3>
<div class="sourceCode" id="cb28"><pre class="sourceCode json"><code class="sourceCode json"><span id="cb28-1"><a href="#cb28-1"></a><span class="fu">{</span></span>
<span id="cb28-2"><a href="#cb28-2"></a>    <span class="dt">&quot;type&quot;</span><span class="fu">:</span> <span class="st">&quot;send_email&quot;</span><span class="fu">,</span></span>
<span id="cb28-3"><a href="#cb28-3"></a>    <span class="dt">&quot;uuid&quot;</span><span class="fu">:</span> <span class="st">&quot;8eebd020-1af5-431c-b943-aa670fc74da9&quot;</span><span class="fu">,</span></span>
<span id="cb28-4"><a href="#cb28-4"></a>    <span class="dt">&quot;addresses&quot;</span><span class="fu">:</span> <span class="ot">[</span></span>
<span id="cb28-5"><a href="#cb28-5"></a>        <span class="st">&quot;@urns.mailto&quot;</span></span>
<span id="cb28-6"><a href="#cb28-6"></a>    <span class="ot">]</span><span class="fu">,</span></span>
<span id="cb28-7"><a href="#cb28-7"></a>    <span class="dt">&quot;subject&quot;</span><span class="fu">:</span> <span class="st">&quot;Here is your activation token&quot;</span><span class="fu">,</span></span>
<span id="cb28-8"><a href="#cb28-8"></a>    <span class="dt">&quot;body&quot;</span><span class="fu">:</span> <span class="st">&quot;Your activation token is @contact.fields.activation_token&quot;</span></span>
<span id="cb28-9"><a href="#cb28-9"></a><span class="fu">}</span></span></code></pre></div>
</div>
<div class="output_event">
<h3>
Event
</h3>
<div class="sourceCode" id="cb29"><pre class="sourceCode json"><code class="sourceCode json"><span id="cb29-1"><a href="#cb29-1"></a><span class="fu">{</span></span>
<span id="cb29-2"><a href="#cb29-2"></a>    <span class="dt">&quot;type&quot;</span><span class="fu">:</span> <span class="st">&quot;email_sent&quot;</span><span class="fu">,</span></span>
<span id="cb29-3"><a href="#cb29-3"></a>    <span class="dt">&quot;created_on&quot;</span><span class="fu">:</span> <span class="st">&quot;2018-04-11T18:24:30.123456Z&quot;</span><span class="fu">,</span></span>
<span id="cb29-4"><a href="#cb29-4"></a>    <span class="dt">&quot;step_uuid&quot;</span><span class="fu">:</span> <span class="st">&quot;312d3af0-a565-4c96-ba00-bd7f0d08e671&quot;</span><span class="fu">,</span></span>
<span id="cb29-5"><a href="#cb29-5"></a>    <span class="dt">&quot;to&quot;</span><span class="fu">:</span> <span class="ot">[</span></span>
<span id="cb29-6"><a href="#cb29-6"></a>        <span class="st">&quot;foo@bar.com&quot;</span></span>
<span id="cb29-7"><a href="#cb29-7"></a>    <span class="ot">]</span><span class="fu">,</span></span>
<span id="cb29-8"><a href="#cb29-8"></a>    <span class="dt">&quot;subject&quot;</span><span class="fu">:</span> <span class="st">&quot;Here is your activation token&quot;</span><span class="fu">,</span></span>
<span id="cb29-9"><a href="#cb29-9"></a>    <span class="dt">&quot;body&quot;</span><span class="fu">:</span> <span class="st">&quot;Your activation token is AACC55&quot;</span></span>
<span id="cb29-10"><a href="#cb29-10"></a><span class="fu">}</span></span></code></pre></div>
</div>
<h2 class="item_title">
<a name="action:send_msg" href="#action:send_msg">send_msg</a>
</h2>
<p>Can be used to reply to the current contact in a flow. The text field may contain templates. The action will attempt to find pairs of URNs and channels which can be used for sending. If it can’t find such a pair, it will create a message without a channel or URN.</p>
<p>A <a href="sessions.html#event:msg_created">msg_created</a> event will be created with the evaluated text.</p>
<div class="input_action">
<h3>
Action
</h3>
<div class="sourceCode" id="cb30"><pre class="sourceCode json"><code class="sourceCode json"><span id="cb30-1"><a href="#cb30-1"></a><span class="fu">{</span></span>
<span id="cb30-2"><a href="#cb30-2"></a>    <span class="dt">&quot;type&quot;</span><span class="fu">:</span> <span class="st">&quot;send_msg&quot;</span><span class="fu">,</span></span>
<span id="cb30-3"><a href="#cb30-3"></a>    <span class="dt">&quot;uuid&quot;</span><span class="fu">:</span> <span class="st">&quot;8eebd020-1af5-431c-b943-aa670fc74da9&quot;</span><span class="fu">,</span></span>
<span id="cb30-4"><a href="#cb30-4"></a>    <span class="dt">&quot;text&quot;</span><span class="fu">:</span> <span class="st">&quot;Hi @contact.name, are you ready to complete today&#39;s survey?&quot;</span><span class="fu">,</span></span>
<span id="cb30-5"><a href="#cb30-5"></a>    <span class="dt">&quot;templating&quot;</span><span class="fu">:</span> <span class="fu">{</span></span>
<span id="cb30-6"><a href="#cb30-6"></a>        <span class="dt">&quot;uuid&quot;</span><span class="fu">:</span> <span class="st">&quot;32c2ead6-3fa3-4402-8e27-9cc718175c5a&quot;</span><span class="fu">,</span></span>
<span id="cb30-7"><a href="#cb30-7"></a>        <span class="dt">&quot;template&quot;</span><span class="fu">:</span> <span class="fu">{</span></span>
<span id="cb30-8"><a href="#cb30-8"></a>            <span class="dt">&quot;uuid&quot;</span><span class="fu">:</span> <span class="st">&quot;3ce100b7-a734-4b4e-891b-350b1279ade2&quot;</span><span class="fu">,</span></span>
<span id="cb30-9"><a href="#cb30-9"></a>            <span class="dt">&quot;name&quot;</span><span class="fu">:</span> <span class="st">&quot;revive_issue&quot;</span></span>
<span id="cb30-10"><a href="#cb30-10"></a>        <span class="fu">},</span></span>
<span id="cb30-11"><a href="#cb30-11"></a>        <span class="dt">&quot;variables&quot;</span><span class="fu">:</span> <span class="ot">[</span></span>
<span id="cb30-12"><a href="#cb30-12"></a>            <span class="st">&quot;@contact.name&quot;</span></span>
<span id="cb30-13"><a href="#cb30-13"></a>        <span class="ot">]</span></span>
<span id="cb30-14"><a href="#cb30-14"></a>    <span class="fu">},</span></span>
<span id="cb30-15"><a href="#cb30-15"></a>    <span class="dt">&quot;topic&quot;</span><span class="fu">:</span> <span class="st">&quot;event&quot;</span></span>
<span id="cb30-16"><a href="#cb30-16"></a><span class="fu">}</span></span></code></pre></div>
</div>
<div class="output_event">
<h3>
Event
</h3>
<div class="sourceCode" id="cb31"><pre class="sourceCode json"><code class="sourceCode json"><span id="cb31-1"><a href="#cb31-1"></a><span class="fu">{</span></span>
<span id="cb31-2"><a href="#cb31-2"></a>    <span class="dt">&quot;type&quot;</span><span class="fu">:</span> <span class="st">&quot;msg_created&quot;</span><span class="fu">,</span></span>
<span id="cb31-3"><a href="#cb31-3"></a>    <span class="dt">&quot;created_on&quot;</span><span class="fu">:</span> <span class="st">&quot;2018-04-11T18:24:30.123456Z&quot;</span><span class="fu">,</span></span>
<span id="cb31-4"><a href="#cb31-4"></a>    <span class="dt">&quot;step_uuid&quot;</span><span class="fu">:</span> <span class="st">&quot;312d3af0-a565-4c96-ba00-bd7f0d08e671&quot;</span><span class="fu">,</span></span>
<span id="cb31-5"><a href="#cb31-5"></a>    <span class="dt">&quot;msg&quot;</span><span class="fu">:</span> <span class="fu">{</span></span>
<span id="cb31-6"><a href="#cb31-6"></a>        <span class="dt">&quot;uuid&quot;</span><span class="fu">:</span> <span class="st">&quot;b52a7f80-f820-4163-9654-8a7258fbaae4&quot;</span><span class="fu">,</span></span>
<span id="cb31-7"><a href="#cb31-7"></a>        <span class="dt">&quot;urn&quot;</span><span class="fu">:</span> <span class="st">&quot;tel:+12024561111?channel=57f1078f-88aa-46f4-a59a-948a5739c03d&quot;</span><span class="fu">,</span></span>
<span id="cb31-8"><a href="#cb31-8"></a>        <span class="dt">&quot;channel&quot;</span><span class="fu">:</span> <span class="fu">{</span></span>
<span id="cb31-9"><a href="#cb31-9"></a>            <span class="dt">&quot;uuid&quot;</span><span class="fu">:</span> <span class="st">&quot;57f1078f-88aa-46f4-a59a-948a5739c03d&quot;</span><span class="fu">,</span></span>
<span id="cb31-10"><a href="#cb31-10"></a>            <span class="dt">&quot;name&quot;</span><span class="fu">:</span> <span class="st">&quot;My Android Phone&quot;</span></span>
<span id="cb31-11"><a href="#cb31-11"></a>        <span class="fu">},</span></span>
<span id="cb31-12"><a href="#cb31-12"></a>        <span class="dt">&quot;text&quot;</span><span class="fu">:</span> <span class="st">&quot;Hi Ryan Lewis, are you ready to complete today&#39;s survey?&quot;</span><span class="fu">,</span></span>
<span id="cb31-13"><a href="#cb31-13"></a>        <span class="dt">&quot;topic&quot;</span><span class="fu">:</span> <span class="st">&quot;event&quot;</span></span>
<span id="cb31-14"><a href="#cb31-14"></a>    <span class="fu">}</span></span>
<span id="cb31-15"><a href="#cb31-15"></a><span class="fu">}</span></span></code></pre></div>
</div>
<h2 class="item_title">
<a name="action:set_contact_channel" href="#action:set_contact_channel">set_contact_channel</a>
</h2>
<p>Can be used to change or clear the preferred channel of the current contact.</p>
<p>Because channel affinity is a property of a contact’s URNs, a <a href="sessions.html#event:contact_urns_changed">contact_urns_changed</a> event will be created if any changes are made to the contact’s URNs.</p>
<div class="input_action">
<h3>
Action
</h3>
<div class="sourceCode" id="cb32"><pre class="sourceCode json"><code class="sourceCode json"><span id="cb32-1"><a href="#cb32-1"></a><span class="fu">{</span></span>
<span id="cb32-2"><a href="#cb32-2"></a>    <span class="dt">&quot;type&quot;</span><span class="fu">:</span> <span class="st">&quot;set_contact_channel&quot;</span><span class="fu">,</span></span>
<span id="cb32-3"><a href="#cb32-3"></a>    <span class="dt">&quot;uuid&quot;</span><span class="fu">:</span> <span class="st">&quot;8eebd020-1af5-431c-b943-aa670fc74da9&quot;</span><span class="fu">,</span></span>
<span id="cb32-4"><a href="#cb32-4"></a>    <span class="dt">&quot;channel&quot;</span><span class="fu">:</span> <span class="fu">{</span></span>
<span id="cb32-5"><a href="#cb32-5"></a>        <span class="dt">&quot;uuid&quot;</span><span class="fu">:</span> <span class="st">&quot;4bb288a0-7fca-4da1-abe8-59a593aff648&quot;</span><span class="fu">,</span></span>
<span id="cb32-6"><a href="#cb32-6"></a>        <span class="dt">&quot;name&quot;</span><span class="fu">:</span> <span class="st">&quot;Facebook Channel&quot;</span></span>
<span id="cb32-7"><a href="#cb32-7"></a>    <span class="fu">}</span></span>
<span id="cb32-8"><a href="#cb32-8"></a><span class="fu">}</span></span></code></pre></div>
</div>
<div class="output_event">
<h3>
Event
</h3>
<div class="sourceCode" id="cb33"><pre class="sourceCode json"><code class="sourceCode json"><span id="cb33-1"><a href="#cb33-1"></a><span class="ot">[]</span></span></code></pre></div>
</div>
<h2 class="item_title">
<a name="action:set_contact_field" href="#action:set_contact_field">set_contact_field</a>
</h2>
<p>Can be used to update a field value on the contact. The value is a localizable template and white space is trimmed from the final value. An empty string clears the value. A <a href="sessions.html#event:contact_field_changed">contact_field_changed</a> event will be created with the corresponding value.</p>
<div class="input_action">
<h3>
Action
</h3>
<div class="sourceCode" id="cb34"><pre class="sourceCode json"><code class="sourceCode json"><span id="cb34-1"><a href="#cb34-1"></a><span class="fu">{</span></span>
<span id="cb34-2"><a href="#cb34-2"></a>    <span class="dt">&quot;type&quot;</span><span class="fu">:</span> <span class="st">&quot;set_contact_field&quot;</span><span class="fu">,</span></span>
<span id="cb34-3"><a href="#cb34-3"></a>    <span class="dt">&quot;uuid&quot;</span><span class="fu">:</span> <span class="st">&quot;8eebd020-1af5-431c-b943-aa670fc74da9&quot;</span><span class="fu">,</span></span>
<span id="cb34-4"><a href="#cb34-4"></a>    <span class="dt">&quot;field&quot;</span><span class="fu">:</span> <span class="fu">{</span></span>
<span id="cb34-5"><a href="#cb34-5"></a>        <span class="dt">&quot;key&quot;</span><span class="fu">:</span> <span class="st">&quot;gender&quot;</span><span class="fu">,</span></span>
<span id="cb34-6"><a href="#cb34-6"></a>        <span class="dt">&quot;name&quot;</span><span class="fu">:</span> <span class="st">&quot;Gender&quot;</span></span>
<span id="cb34-7"><a href="#cb34-7"></a>    <span class="fu">},</span></span>
<span id="cb34-8"><a href="#cb34-8"></a>    <span class="dt">&quot;value&quot;</span><span class="fu">:</span> <span class="st">&quot;Female&quot;</span></span>
<span id="cb34-9"><a href="#cb34-9"></a><span class="fu">}</span></span></code></pre></div>
</div>
<div class="output_event">
<h3>
Event
</h3>
<div class="sourceCode" id="cb35"><pre class="sourceCode json"><code class="sourceCode json"><span id="cb35-1"><a href="#cb35-1"></a><span class="fu">{</span></span>
<span id="cb35-2"><a href="#cb35-2"></a>    <span class="dt">&quot;type&quot;</span><span class="fu">:</span> <span class="st">&quot;contact_field_changed&quot;</span><span class="fu">,</span></span>
<span id="cb35-3"><a href="#cb35-3"></a>    <span class="dt">&quot;created_on&quot;</span><span class="fu">:</span> <span class="st">&quot;2018-04-11T18:24:30.123456Z&quot;</span><span class="fu">,</span></span>
<span id="cb35-4"><a href="#cb35-4"></a>    <span class="dt">&quot;step_uuid&quot;</span><span class="fu">:</span> <span class="st">&quot;312d3af0-a565-4c96-ba00-bd7f0d08e671&quot;</span><span class="fu">,</span></span>
<span id="cb35-5"><a href="#cb35-5"></a>    <span class="dt">&quot;field&quot;</span><span class="fu">:</span> <span class="fu">{</span></span>
<span id="cb35-6"><a href="#cb35-6"></a>        <span class="dt">&quot;key&quot;</span><span class="fu">:</span> <span class="st">&quot;gender&quot;</span><span class="fu">,</span></span>
<span id="cb35-7"><a href="#cb35-7"></a>        <span class="dt">&quot;name&quot;</span><span class="fu">:</span> <span class="st">&quot;Gender&quot;</span></span>
<span id="cb35-8"><a href="#cb35-8"></a>    <span class="fu">},</span></span>
<span id="cb35-9"><a href="#cb35-9"></a>    <span class="dt">&quot;value&quot;</span><span class="fu">:</span> <span class="fu">{</span></span>
<span id="cb35-10"><a href="#cb35-10"></a>        <span class="dt">&quot;text&quot;</span><span class="fu">:</span> <span class="st">&quot;Female&quot;</span></span>
<span id="cb35-11"><a href="#cb35-11"></a>    <span class="fu">}</span></span>
<span id="cb35-12"><a href="#cb35-12"></a><span class="fu">}</span></span></code></pre></div>
</div>
<h2 class="item_title">
<a name="action:set_contact_language" href="#action:set_contact_language">set_contact_language</a>
</h2>
<p>Can be used to update the name of the contact. The language is a localizable template and white space is trimmed from the final value. An empty string clears the language. A <a href="sessions.html#event:contact_language_changed">contact_language_changed</a> event will be created with the corresponding value.</p>
<div class="input_action">
<h3>
Action
</h3>
<div class="sourceCode" id="cb36"><pre class="sourceCode json"><code class="sourceCode json"><span id="cb36-1"><a href="#cb36-1"></a><span class="fu">{</span></span>
<span id="cb36-2"><a href="#cb36-2"></a>    <span class="dt">&quot;type&quot;</span><span class="fu">:</span> <span class="st">&quot;set_contact_language&quot;</span><span class="fu">,</span></span>
<span id="cb36-3"><a href="#cb36-3"></a>    <span class="dt">&quot;uuid&quot;</span><span class="fu">:</span> <span class="st">&quot;8eebd020-1af5-431c-b943-aa670fc74da9&quot;</span><span class="fu">,</span></span>
<span id="cb36-4"><a href="#cb36-4"></a>    <span class="dt">&quot;language&quot;</span><span class="fu">:</span> <span class="st">&quot;eng&quot;</span></span>
<span id="cb36-5"><a href="#cb36-5"></a><span class="fu">}</span></span></code></pre></div>
</div>
<div class="output_event">
<h3>
Event
</h3>
<div class="sourceCode" id="cb37"><pre class="sourceCode json"><code class="sourceCode json"><span id="cb37-1"><a href="#cb37-1"></a><span class="ot">[]</span></span></code></pre></div>
</div>
<h2 class="item_title">
<a name="action:set_contact_name" href="#action:set_contact_name">set_contact_name</a>
</h2>
<p>Can be used to update the name of the contact. The name is a localizable template and white space is trimmed from the final value. An empty string clears the name. A <a href="sessions.html#event:contact_name_changed">contact_name_changed</a> event will be created with the corresponding value.</p>
<div class="input_action">
<h3>
Action
</h3>
<div class="sourceCode" id="cb38"><pre class="sourceCode json"><code class="sourceCode json"><span id="cb38-1"><a href="#cb38-1"></a><span class="fu">{</span></span>
<span id="cb38-2"><a href="#cb38-2"></a>    <span class="dt">&quot;type&quot;</span><span class="fu">:</span> <span class="st">&quot;set_contact_name&quot;</span><span class="fu">,</span></span>
<span id="cb38-3"><a href="#cb38-3"></a>    <span class="dt">&quot;uuid&quot;</span><span class="fu">:</span> <span class="st">&quot;8eebd020-1af5-431c-b943-aa670fc74da9&quot;</span><span class="fu">,</span></span>
<span id="cb38-4"><a href="#cb38-4"></a>    <span class="dt">&quot;name&quot;</span><span class="fu">:</span> <span class="st">&quot;Bob Smith&quot;</span></span>
<span id="cb38-5"><a href="#cb38-5"></a><span class="fu">}</span></span></code></pre></div>
</div>
<div class="output_event">
<h3>
Event
</h3>
<div class="sourceCode" id="cb39"><pre class="sourceCode json"><code class="sourceCode json"><span id="cb39-1"><a href="#cb39-1"></a><span class="fu">{</span></span>
<span id="cb39-2"><a href="#cb39-2"></a>    <span class="dt">&quot;type&quot;</span><span class="fu">:</span> <span class="st">&quot;contact_name_changed&quot;</span><span class="fu">,</span></span>
<span id="cb39-3"><a href="#cb39-3"></a>    <span class="dt">&quot;created_on&quot;</span><span class="fu">:</span> <span class="st">&quot;2018-04-11T18:24:30.123456Z&quot;</span><span class="fu">,</span></span>
<span id="cb39-4"><a href="#cb39-4"></a>    <span class="dt">&quot;step_uuid&quot;</span><span class="fu">:</span> <span class="st">&quot;312d3af0-a565-4c96-ba00-bd7f0d08e671&quot;</span><span class="fu">,</span></span>
<span id="cb39-5"><a href="#cb39-5"></a>    <span class="dt">&quot;name&quot;</span><span class="fu">:</span> <span class="st">&quot;Bob Smith&quot;</span></span>
<span id="cb39-6"><a href="#cb39-6"></a><span class="fu">}</span></span></code></pre></div>
</div>
<h2 class="item_title">
<a name="action:set_contact_status" href="#action:set_contact_status">set_contact_status</a>
</h2>
<p>Can be used to update the status of the contact, e.g. to block or unblock the contact. A <a href="sessions.html#event:contact_status_changed">contact_status_changed</a> event will be created with the corresponding value.</p>
<div class="input_action">
<h3>
Action
</h3>
<div class="sourceCode" id="cb40"><pre class="sourceCode json"><code class="sourceCode json"><span id="cb40-1"><a href="#cb40-1"></a><span class="fu">{</span></span>
<span id="cb40-2"><a href="#cb40-2"></a>    <span class="dt">&quot;type&quot;</span><span class="fu">:</span> <span class="st">&quot;set_contact_status&quot;</span><span class="fu">,</span></span>
<span id="cb40-3"><a href="#cb40-3"></a>    <span class="dt">&quot;uuid&quot;</span><span class="fu">:</span> <span class="st">&quot;8eebd020-1af5-431c-b943-aa670fc74da9&quot;</span><span class="fu">,</span></span>
<span id="cb40-4"><a href="#cb40-4"></a>    <span class="dt">&quot;status&quot;</span><span class="fu">:</span> <span class="st">&quot;blocked&quot;</span></span>
<span id="cb40-5"><a href="#cb40-5"></a><span class="fu">}</span></span></code></pre></div>
</div>
<div class="output_event">
<h3>
Event
</h3>
<div class="sourceCode" id="cb41"><pre class="sourceCode json"><code class="sourceCode json"><span id="cb41-1"><a href="#cb41-1"></a><span class="ot">[</span></span>
<span id="cb41-2"><a href="#cb41-2"></a>    <span class="fu">{</span></span>
<span id="cb41-3"><a href="#cb41-3"></a>        <span class="dt">&quot;type&quot;</span><span class="fu">:</span> <span class="st">&quot;contact_status_changed&quot;</span><span class="fu">,</span></span>
<span id="cb41-4"><a href="#cb41-4"></a>        <span class="dt">&quot;created_on&quot;</span><span class="fu">:</span> <span class="st">&quot;2018-04-11T18:24:30.123456Z&quot;</span><span class="fu">,</span></span>
<span id="cb41-5"><a href="#cb41-5"></a>        <span class="dt">&quot;step_uuid&quot;</span><span class="fu">:</span> <span class="st">&quot;312d3af0-a565-4c96-ba00-bd7f0d08e671&quot;</span><span class="fu">,</span></span>
<span id="cb41-6"><a href="#cb41-6"></a>        <span class="dt">&quot;status&quot;</span><span class="fu">:</span> <span class="st">&quot;blocked&quot;</span></span>
<span id="cb41-7"><a href="#cb41-7"></a>    <span class="fu">}</span><span class="ot">,</span></span>
<span id="cb41-8"><a href="#cb41-8"></a>    <span class="fu">{</span></span>
<span id="cb41-9"><a href="#cb41-9"></a>        <span class="dt">&quot;type&quot;</span><span class="fu">:</span> <span class="st">&quot;contact_groups_changed&quot;</span><span class="fu">,</span></span>
<span id="cb41-10"><a href="#cb41-10"></a>        <span class="dt">&quot;created_on&quot;</span><span class="fu">:</span> <span class="st">&quot;2018-04-11T18:24:30.123456Z&quot;</span><span class="fu">,</span></span>
<span id="cb41-11"><a href="#cb41-11"></a>        <span class="dt">&quot;step_uuid&quot;</span><span class="fu">:</span> <span class="st">&quot;312d3af0-a565-4c96-ba00-bd7f0d08e671&quot;</span><span class="fu">,</span></span>
<span id="cb41-12"><a href="#cb41-12"></a>        <span class="dt">&quot;groups_removed&quot;</span><span class="fu">:</span> <span class="ot">[</span></span>
<span id="cb41-13"><a href="#cb41-13"></a>            <span class="fu">{</span></span>
<span id="cb41-14"><a href="#cb41-14"></a>                <span class="dt">&quot;uuid&quot;</span><span class="fu">:</span> <span class="st">&quot;4f1f98fc-27a7-4a69-bbdb-24744ba739a9&quot;</span><span class="fu">,</span></span>
<span id="cb41-15"><a href="#cb41-15"></a>                <span class="dt">&quot;name&quot;</span><span class="fu">:</span> <span class="st">&quot;Males&quot;</span></span>
<span id="cb41-16"><a href="#cb41-16"></a>            <span class="fu">}</span><span class="ot">,</span></span>
<span id="cb41-17"><a href="#cb41-17"></a>            <span class="fu">{</span></span>
<span id="cb41-18"><a href="#cb41-18"></a>                <span class="dt">&quot;uuid&quot;</span><span class="fu">:</span> <span class="st">&quot;1e1ce1e1-9288-4504-869e-022d1003c72a&quot;</span><span class="fu">,</span></span>
<span id="cb41-19"><a href="#cb41-19"></a>                <span class="dt">&quot;name&quot;</span><span class="fu">:</span> <span class="st">&quot;Customers&quot;</span></span>
<span id="cb41-20"><a href="#cb41-20"></a>            <span class="fu">}</span></span>
<span id="cb41-21"><a href="#cb41-21"></a>        <span class="ot">]</span></span>
<span id="cb41-22"><a href="#cb41-22"></a>    <span class="fu">}</span></span>
<span id="cb41-23"><a href="#cb41-23"></a><span class="ot">]</span></span></code></pre></div>
</div>
<h2 class="item_title">
<a name="action:set_contact_timezone" href="#action:set_contact_timezone">set_contact_timezone</a>
</h2>
<p>Can be used to update the timezone of the contact. The timezone is a localizable template and white space is trimmed from the final value. An empty string clears the timezone. A <a href="sessions.html#event:contact_timezone_changed">contact_timezone_changed</a> event will be created with the corresponding value.</p>
<div class="input_action">
<h3>
Action
</h3>
<div class="sourceCode" id="cb42"><pre class="sourceCode json"><code class="sourceCode json"><span id="cb42-1"><a href="#cb42-1"></a><span class="fu">{</span></span>
<span id="cb42-2"><a href="#cb42-2"></a>    <span class="dt">&quot;type&quot;</span><span class="fu">:</span> <span class="st">&quot;set_contact_timezone&quot;</span><span class="fu">,</span></span>
<span id="cb42-3"><a href="#cb42-3"></a>    <span class="dt">&quot;uuid&quot;</span><span class="fu">:</span> <span class="st">&quot;8eebd020-1af5-431c-b943-aa670fc74da9&quot;</span><span class="fu">,</span></span>
<span id="cb42-4"><a href="#cb42-4"></a>    <span class="dt">&quot;timezone&quot;</span><span class="fu">:</span> <span class="st">&quot;Africa/Kigali&quot;</span></span>
<span id="cb42-5"><a href="#cb42-5"></a><span class="fu">}</span></span></code></pre></div>
</div>
<div class="output_event">
<h3>
Event
</h3>
<div class="sourceCode" id="cb43"><pre class="sourceCode json"><code class="sourceCode json"><span id="cb43-1"><a href="#cb43-1"></a><span class="fu">{</span></span>
<span id="cb43-2"><a href="#cb43-2"></a>    <span class="dt">&quot;type&quot;</span><span class="fu">:</span> <span class="st">&quot;contact_timezone_changed&quot;</span><span class="fu">,</span></span>
<span id="cb43-3"><a href="#cb43-3"></a>    <span class="dt">&quot;created_on&quot;</span><span class="fu">:</span> <span class="st">&quot;2018-04-11T18:24:30.123456Z&quot;</span><span class="fu">,</span></span>
<span id="cb43-4"><a href="#cb43-4"></a>    <span class="dt">&quot;step_uuid&quot;</span><span class="fu">:</span> <span class="st">&quot;312d3af0-a565-4c96-ba00-bd7f0d08e671&quot;</span><span class="fu">,</span></span>
<span id="cb43-5"><a href="#cb43-5"></a>    <span class="dt">&quot;timezone&quot;</span><span class="fu">:</span> <span class="st">&quot;Africa/Kigali&quot;</span></span>
<span id="cb43-6"><a href="#cb43-6"></a><span class="fu">}</span></span></code></pre></div>
</div>
<h2 class="item_title">
<a name="action:set_run_result" href="#action:set_run_result">set_run_result</a>
</h2>
<p>Can be used to save a result for a flow. The result will be available in the context for the run as <span class="citation" data-cites="results">@results</span>.[name]. The optional category can be used as a way of categorizing results, this can be useful for reporting or analytics.</p>
<p>Both the value and category fields may be templates. A <a href="sessions.html#event:run_result_changed">run_result_changed</a> event will be created with the final values.</p>
<div class="input_action">
<h3>
Action
</h3>
<div class="sourceCode" id="cb44"><pre class="sourceCode json"><code class="sourceCode json"><span id="cb44-1"><a href="#cb44-1"></a><span class="fu">{</span></span>
<span id="cb44-2"><a href="#cb44-2"></a>    <span class="dt">&quot;type&quot;</span><span class="fu">:</span> <span class="st">&quot;set_run_result&quot;</span><span class="fu">,</span></span>
<span id="cb44-3"><a href="#cb44-3"></a>    <span class="dt">&quot;uuid&quot;</span><span class="fu">:</span> <span class="st">&quot;8eebd020-1af5-431c-b943-aa670fc74da9&quot;</span><span class="fu">,</span></span>
<span id="cb44-4"><a href="#cb44-4"></a>    <span class="dt">&quot;name&quot;</span><span class="fu">:</span> <span class="st">&quot;Gender&quot;</span><span class="fu">,</span></span>
<span id="cb44-5"><a href="#cb44-5"></a>    <span class="dt">&quot;value&quot;</span><span class="fu">:</span> <span class="st">&quot;m&quot;</span><span class="fu">,</span></span>
<span id="cb44-6"><a href="#cb44-6"></a>    <span class="dt">&quot;category&quot;</span><span class="fu">:</span> <span class="st">&quot;Male&quot;</span></span>
<span id="cb44-7"><a href="#cb44-7"></a><span class="fu">}</span></span></code></pre></div>
</div>
<div class="output_event">
<h3>
Event
</h3>
<div class="sourceCode" id="cb45"><pre class="sourceCode json"><code class="sourceCode json"><span id="cb45-1"><a href="#cb45-1"></a><span class="fu">{</span></span>
<span id="cb45-2"><a href="#cb45-2"></a>    <span class="dt">&quot;type&quot;</span><span class="fu">:</span> <span class="st">&quot;run_result_changed&quot;</span><span class="fu">,</span></span>
<span id="cb45-3"><a href="#cb45-3"></a>    <span class="dt">&quot;created_on&quot;</span><span class="fu">:</span> <span class="st">&quot;2018-04-11T18:24:30.123456Z&quot;</span><span class="fu">,</span></span>
<span id="cb45-4"><a href="#cb45-4"></a>    <span class="dt">&quot;step_uuid&quot;</span><span class="fu">:</span> <span class="st">&quot;312d3af0-a565-4c96-ba00-bd7f0d08e671&quot;</span><span class="fu">,</span></span>
<<<<<<< HEAD
<span id="cb45-5"><a href="#cb45-5"></a>    <span class="dt">&quot;name&quot;</span><span class="fu">:</span> <span class="st">&quot;Gender&quot;</span><span class="fu">,</span></span>
<span id="cb45-6"><a href="#cb45-6"></a>    <span class="dt">&quot;value&quot;</span><span class="fu">:</span> <span class="st">&quot;m&quot;</span><span class="fu">,</span></span>
<span id="cb45-7"><a href="#cb45-7"></a>    <span class="dt">&quot;category&quot;</span><span class="fu">:</span> <span class="st">&quot;Male&quot;</span></span>
<span id="cb45-8"><a href="#cb45-8"></a><span class="fu">}</span></span></code></pre></div>
</div>
<h2 class="item_title">
<a name="action:start_session" href="#action:start_session">start_session</a>
</h2>
<p>Can be used to trigger sessions for other contacts and groups. A <a href="sessions.html#event:session_triggered">session_triggered</a> event will be created and it’s the responsibility of the caller to act on that by initiating a new session with the flow engine.</p>
<div class="input_action">
<h3>
Action
</h3>
<div class="sourceCode" id="cb46"><pre class="sourceCode json"><code class="sourceCode json"><span id="cb46-1"><a href="#cb46-1"></a><span class="fu">{</span></span>
<span id="cb46-2"><a href="#cb46-2"></a>    <span class="dt">&quot;type&quot;</span><span class="fu">:</span> <span class="st">&quot;start_session&quot;</span><span class="fu">,</span></span>
<span id="cb46-3"><a href="#cb46-3"></a>    <span class="dt">&quot;uuid&quot;</span><span class="fu">:</span> <span class="st">&quot;8eebd020-1af5-431c-b943-aa670fc74da9&quot;</span><span class="fu">,</span></span>
<span id="cb46-4"><a href="#cb46-4"></a>    <span class="dt">&quot;groups&quot;</span><span class="fu">:</span> <span class="ot">[</span></span>
<span id="cb46-5"><a href="#cb46-5"></a>        <span class="fu">{</span></span>
<span id="cb46-6"><a href="#cb46-6"></a>            <span class="dt">&quot;uuid&quot;</span><span class="fu">:</span> <span class="st">&quot;1e1ce1e1-9288-4504-869e-022d1003c72a&quot;</span><span class="fu">,</span></span>
<span id="cb46-7"><a href="#cb46-7"></a>            <span class="dt">&quot;name&quot;</span><span class="fu">:</span> <span class="st">&quot;Customers&quot;</span></span>
<span id="cb46-8"><a href="#cb46-8"></a>        <span class="fu">}</span></span>
<span id="cb46-9"><a href="#cb46-9"></a>    <span class="ot">]</span><span class="fu">,</span></span>
<span id="cb46-10"><a href="#cb46-10"></a>    <span class="dt">&quot;flow&quot;</span><span class="fu">:</span> <span class="fu">{</span></span>
<span id="cb46-11"><a href="#cb46-11"></a>        <span class="dt">&quot;uuid&quot;</span><span class="fu">:</span> <span class="st">&quot;b7cf0d83-f1c9-411c-96fd-c511a4cfa86d&quot;</span><span class="fu">,</span></span>
<span id="cb46-12"><a href="#cb46-12"></a>        <span class="dt">&quot;name&quot;</span><span class="fu">:</span> <span class="st">&quot;Registration&quot;</span></span>
<span id="cb46-13"><a href="#cb46-13"></a>    <span class="fu">}</span></span>
<span id="cb46-14"><a href="#cb46-14"></a><span class="fu">}</span></span></code></pre></div>
</div>
<div class="output_event">
<h3>
Event
</h3>
<div class="sourceCode" id="cb47"><pre class="sourceCode json"><code class="sourceCode json"><span id="cb47-1"><a href="#cb47-1"></a><span class="fu">{</span></span>
<span id="cb47-2"><a href="#cb47-2"></a>    <span class="dt">&quot;type&quot;</span><span class="fu">:</span> <span class="st">&quot;session_triggered&quot;</span><span class="fu">,</span></span>
<span id="cb47-3"><a href="#cb47-3"></a>    <span class="dt">&quot;created_on&quot;</span><span class="fu">:</span> <span class="st">&quot;2018-04-11T18:24:30.123456Z&quot;</span><span class="fu">,</span></span>
<span id="cb47-4"><a href="#cb47-4"></a>    <span class="dt">&quot;step_uuid&quot;</span><span class="fu">:</span> <span class="st">&quot;312d3af0-a565-4c96-ba00-bd7f0d08e671&quot;</span><span class="fu">,</span></span>
<span id="cb47-5"><a href="#cb47-5"></a>    <span class="dt">&quot;flow&quot;</span><span class="fu">:</span> <span class="fu">{</span></span>
<span id="cb47-6"><a href="#cb47-6"></a>        <span class="dt">&quot;uuid&quot;</span><span class="fu">:</span> <span class="st">&quot;b7cf0d83-f1c9-411c-96fd-c511a4cfa86d&quot;</span><span class="fu">,</span></span>
<span id="cb47-7"><a href="#cb47-7"></a>        <span class="dt">&quot;name&quot;</span><span class="fu">:</span> <span class="st">&quot;Registration&quot;</span></span>
<span id="cb47-8"><a href="#cb47-8"></a>    <span class="fu">},</span></span>
<span id="cb47-9"><a href="#cb47-9"></a>    <span class="dt">&quot;groups&quot;</span><span class="fu">:</span> <span class="ot">[</span></span>
<span id="cb47-10"><a href="#cb47-10"></a>        <span class="fu">{</span></span>
<span id="cb47-11"><a href="#cb47-11"></a>            <span class="dt">&quot;uuid&quot;</span><span class="fu">:</span> <span class="st">&quot;1e1ce1e1-9288-4504-869e-022d1003c72a&quot;</span><span class="fu">,</span></span>
<span id="cb47-12"><a href="#cb47-12"></a>            <span class="dt">&quot;name&quot;</span><span class="fu">:</span> <span class="st">&quot;Customers&quot;</span></span>
<span id="cb47-13"><a href="#cb47-13"></a>        <span class="fu">}</span></span>
<span id="cb47-14"><a href="#cb47-14"></a>    <span class="ot">]</span><span class="fu">,</span></span>
<span id="cb47-15"><a href="#cb47-15"></a>    <span class="dt">&quot;run_summary&quot;</span><span class="fu">:</span> <span class="fu">{</span></span>
<span id="cb47-16"><a href="#cb47-16"></a>        <span class="dt">&quot;uuid&quot;</span><span class="fu">:</span> <span class="st">&quot;692926ea-09d6-4942-bd38-d266ec8d3716&quot;</span><span class="fu">,</span></span>
<span id="cb47-17"><a href="#cb47-17"></a>        <span class="dt">&quot;flow&quot;</span><span class="fu">:</span> <span class="fu">{</span></span>
<span id="cb47-18"><a href="#cb47-18"></a>            <span class="dt">&quot;uuid&quot;</span><span class="fu">:</span> <span class="st">&quot;50c3706e-fedb-42c0-8eab-dda3335714b7&quot;</span><span class="fu">,</span></span>
<span id="cb47-19"><a href="#cb47-19"></a>            <span class="dt">&quot;name&quot;</span><span class="fu">:</span> <span class="st">&quot;Registration&quot;</span></span>
<span id="cb47-20"><a href="#cb47-20"></a>        <span class="fu">},</span></span>
<span id="cb47-21"><a href="#cb47-21"></a>        <span class="dt">&quot;contact&quot;</span><span class="fu">:</span> <span class="fu">{</span></span>
<span id="cb47-22"><a href="#cb47-22"></a>            <span class="dt">&quot;uuid&quot;</span><span class="fu">:</span> <span class="st">&quot;5d76d86b-3bb9-4d5a-b822-c9d86f5d8e4f&quot;</span><span class="fu">,</span></span>
<span id="cb47-23"><a href="#cb47-23"></a>            <span class="dt">&quot;id&quot;</span><span class="fu">:</span> <span class="dv">1234567</span><span class="fu">,</span></span>
<span id="cb47-24"><a href="#cb47-24"></a>            <span class="dt">&quot;name&quot;</span><span class="fu">:</span> <span class="st">&quot;Bob Smith&quot;</span><span class="fu">,</span></span>
<span id="cb47-25"><a href="#cb47-25"></a>            <span class="dt">&quot;language&quot;</span><span class="fu">:</span> <span class="st">&quot;eng&quot;</span><span class="fu">,</span></span>
<span id="cb47-26"><a href="#cb47-26"></a>            <span class="dt">&quot;status&quot;</span><span class="fu">:</span> <span class="st">&quot;blocked&quot;</span><span class="fu">,</span></span>
<span id="cb47-27"><a href="#cb47-27"></a>            <span class="dt">&quot;timezone&quot;</span><span class="fu">:</span> <span class="st">&quot;Africa/Kigali&quot;</span><span class="fu">,</span></span>
<span id="cb47-28"><a href="#cb47-28"></a>            <span class="dt">&quot;created_on&quot;</span><span class="fu">:</span> <span class="st">&quot;2018-06-20T11:40:30.123456789Z&quot;</span><span class="fu">,</span></span>
<span id="cb47-29"><a href="#cb47-29"></a>            <span class="dt">&quot;urns&quot;</span><span class="fu">:</span> <span class="ot">[</span></span>
<span id="cb47-30"><a href="#cb47-30"></a>                <span class="st">&quot;tel:+12024561111?channel=57f1078f-88aa-46f4-a59a-948a5739c03d&quot;</span><span class="ot">,</span></span>
<span id="cb47-31"><a href="#cb47-31"></a>                <span class="st">&quot;twitterid:54784326227#nyaruka&quot;</span><span class="ot">,</span></span>
<span id="cb47-32"><a href="#cb47-32"></a>                <span class="st">&quot;mailto:foo@bar.com&quot;</span><span class="ot">,</span></span>
<span id="cb47-33"><a href="#cb47-33"></a>                <span class="st">&quot;tel:+12344563452&quot;</span></span>
<span id="cb47-34"><a href="#cb47-34"></a>            <span class="ot">]</span><span class="fu">,</span></span>
<span id="cb47-35"><a href="#cb47-35"></a>            <span class="dt">&quot;fields&quot;</span><span class="fu">:</span> <span class="fu">{</span></span>
<span id="cb47-36"><a href="#cb47-36"></a>                <span class="dt">&quot;activation_token&quot;</span><span class="fu">:</span> <span class="fu">{</span></span>
<span id="cb47-37"><a href="#cb47-37"></a>                    <span class="dt">&quot;text&quot;</span><span class="fu">:</span> <span class="st">&quot;AACC55&quot;</span></span>
<span id="cb47-38"><a href="#cb47-38"></a>                <span class="fu">},</span></span>
<span id="cb47-39"><a href="#cb47-39"></a>                <span class="dt">&quot;age&quot;</span><span class="fu">:</span> <span class="fu">{</span></span>
<span id="cb47-40"><a href="#cb47-40"></a>                    <span class="dt">&quot;text&quot;</span><span class="fu">:</span> <span class="st">&quot;23&quot;</span><span class="fu">,</span></span>
<span id="cb47-41"><a href="#cb47-41"></a>                    <span class="dt">&quot;number&quot;</span><span class="fu">:</span> <span class="dv">23</span></span>
<span id="cb47-42"><a href="#cb47-42"></a>                <span class="fu">},</span></span>
<span id="cb47-43"><a href="#cb47-43"></a>                <span class="dt">&quot;gender&quot;</span><span class="fu">:</span> <span class="fu">{</span></span>
<span id="cb47-44"><a href="#cb47-44"></a>                    <span class="dt">&quot;text&quot;</span><span class="fu">:</span> <span class="st">&quot;Female&quot;</span></span>
<span id="cb47-45"><a href="#cb47-45"></a>                <span class="fu">},</span></span>
<span id="cb47-46"><a href="#cb47-46"></a>                <span class="dt">&quot;join_date&quot;</span><span class="fu">:</span> <span class="fu">{</span></span>
<span id="cb47-47"><a href="#cb47-47"></a>                    <span class="dt">&quot;text&quot;</span><span class="fu">:</span> <span class="st">&quot;2017-12-02&quot;</span><span class="fu">,</span></span>
<span id="cb47-48"><a href="#cb47-48"></a>                    <span class="dt">&quot;datetime&quot;</span><span class="fu">:</span> <span class="st">&quot;2017-12-02T00:00:00.000000-02:00&quot;</span></span>
<span id="cb47-49"><a href="#cb47-49"></a>                <span class="fu">}</span></span>
<span id="cb47-50"><a href="#cb47-50"></a>            <span class="fu">}</span></span>
<span id="cb47-51"><a href="#cb47-51"></a>        <span class="fu">},</span></span>
<span id="cb47-52"><a href="#cb47-52"></a>        <span class="dt">&quot;status&quot;</span><span class="fu">:</span> <span class="st">&quot;completed&quot;</span><span class="fu">,</span></span>
<span id="cb47-53"><a href="#cb47-53"></a>        <span class="dt">&quot;results&quot;</span><span class="fu">:</span> <span class="fu">{</span></span>
<span id="cb47-54"><a href="#cb47-54"></a>            <span class="dt">&quot;2factor&quot;</span><span class="fu">:</span> <span class="fu">{</span></span>
<span id="cb47-55"><a href="#cb47-55"></a>                <span class="dt">&quot;name&quot;</span><span class="fu">:</span> <span class="st">&quot;2Factor&quot;</span><span class="fu">,</span></span>
<span id="cb47-56"><a href="#cb47-56"></a>                <span class="dt">&quot;value&quot;</span><span class="fu">:</span> <span class="st">&quot;34634624463525&quot;</span><span class="fu">,</span></span>
<span id="cb47-57"><a href="#cb47-57"></a>                <span class="dt">&quot;node_uuid&quot;</span><span class="fu">:</span> <span class="st">&quot;f5bb9b7a-7b5e-45c3-8f0e-61b4e95edf03&quot;</span><span class="fu">,</span></span>
<span id="cb47-58"><a href="#cb47-58"></a>                <span class="dt">&quot;created_on&quot;</span><span class="fu">:</span> <span class="st">&quot;2018-04-11T18:24:30.123456Z&quot;</span></span>
<span id="cb47-59"><a href="#cb47-59"></a>            <span class="fu">},</span></span>
<span id="cb47-60"><a href="#cb47-60"></a>            <span class="dt">&quot;favorite_color&quot;</span><span class="fu">:</span> <span class="fu">{</span></span>
<span id="cb47-61"><a href="#cb47-61"></a>                <span class="dt">&quot;name&quot;</span><span class="fu">:</span> <span class="st">&quot;Favorite Color&quot;</span><span class="fu">,</span></span>
<span id="cb47-62"><a href="#cb47-62"></a>                <span class="dt">&quot;value&quot;</span><span class="fu">:</span> <span class="st">&quot;red&quot;</span><span class="fu">,</span></span>
<span id="cb47-63"><a href="#cb47-63"></a>                <span class="dt">&quot;category&quot;</span><span class="fu">:</span> <span class="st">&quot;Red&quot;</span><span class="fu">,</span></span>
<span id="cb47-64"><a href="#cb47-64"></a>                <span class="dt">&quot;node_uuid&quot;</span><span class="fu">:</span> <span class="st">&quot;f5bb9b7a-7b5e-45c3-8f0e-61b4e95edf03&quot;</span><span class="fu">,</span></span>
<span id="cb47-65"><a href="#cb47-65"></a>                <span class="dt">&quot;created_on&quot;</span><span class="fu">:</span> <span class="st">&quot;2018-04-11T18:24:30.123456Z&quot;</span></span>
<span id="cb47-66"><a href="#cb47-66"></a>            <span class="fu">},</span></span>
<span id="cb47-67"><a href="#cb47-67"></a>            <span class="dt">&quot;gender&quot;</span><span class="fu">:</span> <span class="fu">{</span></span>
<span id="cb47-68"><a href="#cb47-68"></a>                <span class="dt">&quot;name&quot;</span><span class="fu">:</span> <span class="st">&quot;Gender&quot;</span><span class="fu">,</span></span>
<span id="cb47-69"><a href="#cb47-69"></a>                <span class="dt">&quot;value&quot;</span><span class="fu">:</span> <span class="st">&quot;m&quot;</span><span class="fu">,</span></span>
<span id="cb47-70"><a href="#cb47-70"></a>                <span class="dt">&quot;category&quot;</span><span class="fu">:</span> <span class="st">&quot;Male&quot;</span><span class="fu">,</span></span>
<span id="cb47-71"><a href="#cb47-71"></a>                <span class="dt">&quot;node_uuid&quot;</span><span class="fu">:</span> <span class="st">&quot;c0781400-737f-4940-9a6c-1ec1c3df0325&quot;</span><span class="fu">,</span></span>
<span id="cb47-72"><a href="#cb47-72"></a>                <span class="dt">&quot;created_on&quot;</span><span class="fu">:</span> <span class="st">&quot;2018-04-11T18:24:30.123456Z&quot;</span></span>
<span id="cb47-73"><a href="#cb47-73"></a>            <span class="fu">},</span></span>
<span id="cb47-74"><a href="#cb47-74"></a>            <span class="dt">&quot;help_ticket&quot;</span><span class="fu">:</span> <span class="fu">{</span></span>
<span id="cb47-75"><a href="#cb47-75"></a>                <span class="dt">&quot;name&quot;</span><span class="fu">:</span> <span class="st">&quot;Help Ticket&quot;</span><span class="fu">,</span></span>
<span id="cb47-76"><a href="#cb47-76"></a>                <span class="dt">&quot;value&quot;</span><span class="fu">:</span> <span class="st">&quot;4f15f627-b1e2-4851-8dbf-00ecf5d03034&quot;</span><span class="fu">,</span></span>
<span id="cb47-77"><a href="#cb47-77"></a>                <span class="dt">&quot;category&quot;</span><span class="fu">:</span> <span class="st">&quot;Success&quot;</span><span class="fu">,</span></span>
<span id="cb47-78"><a href="#cb47-78"></a>                <span class="dt">&quot;node_uuid&quot;</span><span class="fu">:</span> <span class="st">&quot;c0781400-737f-4940-9a6c-1ec1c3df0325&quot;</span><span class="fu">,</span></span>
<span id="cb47-79"><a href="#cb47-79"></a>                <span class="dt">&quot;created_on&quot;</span><span class="fu">:</span> <span class="st">&quot;2018-04-11T18:24:30.123456Z&quot;</span></span>
<span id="cb47-80"><a href="#cb47-80"></a>            <span class="fu">},</span></span>
<span id="cb47-81"><a href="#cb47-81"></a>            <span class="dt">&quot;intent&quot;</span><span class="fu">:</span> <span class="fu">{</span></span>
<span id="cb47-82"><a href="#cb47-82"></a>                <span class="dt">&quot;name&quot;</span><span class="fu">:</span> <span class="st">&quot;Intent&quot;</span><span class="fu">,</span></span>
<span id="cb47-83"><a href="#cb47-83"></a>                <span class="dt">&quot;value&quot;</span><span class="fu">:</span> <span class="st">&quot;book_flight&quot;</span><span class="fu">,</span></span>
<span id="cb47-84"><a href="#cb47-84"></a>                <span class="dt">&quot;category&quot;</span><span class="fu">:</span> <span class="st">&quot;Success&quot;</span><span class="fu">,</span></span>
<span id="cb47-85"><a href="#cb47-85"></a>                <span class="dt">&quot;node_uuid&quot;</span><span class="fu">:</span> <span class="st">&quot;c0781400-737f-4940-9a6c-1ec1c3df0325&quot;</span><span class="fu">,</span></span>
<span id="cb47-86"><a href="#cb47-86"></a>                <span class="dt">&quot;input&quot;</span><span class="fu">:</span> <span class="st">&quot;Hi there&quot;</span><span class="fu">,</span></span>
<span id="cb47-87"><a href="#cb47-87"></a>                <span class="dt">&quot;extra&quot;</span><span class="fu">:</span> <span class="fu">{</span></span>
<span id="cb47-88"><a href="#cb47-88"></a>                    <span class="dt">&quot;intents&quot;</span><span class="fu">:</span> <span class="ot">[</span></span>
<span id="cb47-89"><a href="#cb47-89"></a>                        <span class="fu">{</span></span>
<span id="cb47-90"><a href="#cb47-90"></a>                            <span class="dt">&quot;name&quot;</span><span class="fu">:</span> <span class="st">&quot;book_flight&quot;</span><span class="fu">,</span></span>
<span id="cb47-91"><a href="#cb47-91"></a>                            <span class="dt">&quot;confidence&quot;</span><span class="fu">:</span> <span class="fl">0.5</span></span>
<span id="cb47-92"><a href="#cb47-92"></a>                        <span class="fu">}</span><span class="ot">,</span></span>
<span id="cb47-93"><a href="#cb47-93"></a>                        <span class="fu">{</span></span>
<span id="cb47-94"><a href="#cb47-94"></a>                            <span class="dt">&quot;name&quot;</span><span class="fu">:</span> <span class="st">&quot;book_hotel&quot;</span><span class="fu">,</span></span>
<span id="cb47-95"><a href="#cb47-95"></a>                            <span class="dt">&quot;confidence&quot;</span><span class="fu">:</span> <span class="fl">0.25</span></span>
<span id="cb47-96"><a href="#cb47-96"></a>                        <span class="fu">}</span></span>
<span id="cb47-97"><a href="#cb47-97"></a>                    <span class="ot">]</span><span class="fu">,</span></span>
<span id="cb47-98"><a href="#cb47-98"></a>                    <span class="dt">&quot;entities&quot;</span><span class="fu">:</span> <span class="fu">{</span></span>
<span id="cb47-99"><a href="#cb47-99"></a>                        <span class="dt">&quot;location&quot;</span><span class="fu">:</span> <span class="ot">[</span></span>
<span id="cb47-100"><a href="#cb47-100"></a>                            <span class="fu">{</span></span>
<span id="cb47-101"><a href="#cb47-101"></a>                                <span class="dt">&quot;value&quot;</span><span class="fu">:</span> <span class="st">&quot;Quito&quot;</span><span class="fu">,</span></span>
<span id="cb47-102"><a href="#cb47-102"></a>                                <span class="dt">&quot;confidence&quot;</span><span class="fu">:</span> <span class="dv">1</span></span>
<span id="cb47-103"><a href="#cb47-103"></a>                            <span class="fu">}</span></span>
<span id="cb47-104"><a href="#cb47-104"></a>                        <span class="ot">]</span></span>
<span id="cb47-105"><a href="#cb47-105"></a>                    <span class="fu">}</span></span>
<span id="cb47-106"><a href="#cb47-106"></a>                <span class="fu">},</span></span>
<span id="cb47-107"><a href="#cb47-107"></a>                <span class="dt">&quot;created_on&quot;</span><span class="fu">:</span> <span class="st">&quot;2018-04-11T18:24:30.123456Z&quot;</span></span>
<span id="cb47-108"><a href="#cb47-108"></a>            <span class="fu">},</span></span>
<span id="cb47-109"><a href="#cb47-109"></a>            <span class="dt">&quot;phone_number&quot;</span><span class="fu">:</span> <span class="fu">{</span></span>
<span id="cb47-110"><a href="#cb47-110"></a>                <span class="dt">&quot;name&quot;</span><span class="fu">:</span> <span class="st">&quot;Phone Number&quot;</span><span class="fu">,</span></span>
<span id="cb47-111"><a href="#cb47-111"></a>                <span class="dt">&quot;value&quot;</span><span class="fu">:</span> <span class="st">&quot;+12344563452&quot;</span><span class="fu">,</span></span>
<span id="cb47-112"><a href="#cb47-112"></a>                <span class="dt">&quot;node_uuid&quot;</span><span class="fu">:</span> <span class="st">&quot;f5bb9b7a-7b5e-45c3-8f0e-61b4e95edf03&quot;</span><span class="fu">,</span></span>
<span id="cb47-113"><a href="#cb47-113"></a>                <span class="dt">&quot;created_on&quot;</span><span class="fu">:</span> <span class="st">&quot;2018-04-11T18:24:30.123456Z&quot;</span></span>
<span id="cb47-114"><a href="#cb47-114"></a>            <span class="fu">},</span></span>
<span id="cb47-115"><a href="#cb47-115"></a>            <span class="dt">&quot;webhook&quot;</span><span class="fu">:</span> <span class="fu">{</span></span>
<span id="cb47-116"><a href="#cb47-116"></a>                <span class="dt">&quot;name&quot;</span><span class="fu">:</span> <span class="st">&quot;webhook&quot;</span><span class="fu">,</span></span>
<span id="cb47-117"><a href="#cb47-117"></a>                <span class="dt">&quot;value&quot;</span><span class="fu">:</span> <span class="st">&quot;200&quot;</span><span class="fu">,</span></span>
<span id="cb47-118"><a href="#cb47-118"></a>                <span class="dt">&quot;category&quot;</span><span class="fu">:</span> <span class="st">&quot;Success&quot;</span><span class="fu">,</span></span>
<span id="cb47-119"><a href="#cb47-119"></a>                <span class="dt">&quot;node_uuid&quot;</span><span class="fu">:</span> <span class="st">&quot;c0781400-737f-4940-9a6c-1ec1c3df0325&quot;</span><span class="fu">,</span></span>
<span id="cb47-120"><a href="#cb47-120"></a>                <span class="dt">&quot;input&quot;</span><span class="fu">:</span> <span class="st">&quot;GET http://localhost:49998/?cmd=success&quot;</span><span class="fu">,</span></span>
<span id="cb47-121"><a href="#cb47-121"></a>                <span class="dt">&quot;extra&quot;</span><span class="fu">:</span> <span class="fu">{</span></span>
<span id="cb47-122"><a href="#cb47-122"></a>                    <span class="dt">&quot;ok&quot;</span><span class="fu">:</span> <span class="st">&quot;true&quot;</span></span>
<span id="cb47-123"><a href="#cb47-123"></a>                <span class="fu">},</span></span>
<span id="cb47-124"><a href="#cb47-124"></a>                <span class="dt">&quot;created_on&quot;</span><span class="fu">:</span> <span class="st">&quot;2018-04-11T18:24:30.123456Z&quot;</span></span>
<span id="cb47-125"><a href="#cb47-125"></a>            <span class="fu">}</span></span>
<span id="cb47-126"><a href="#cb47-126"></a>        <span class="fu">}</span></span>
<span id="cb47-127"><a href="#cb47-127"></a>    <span class="fu">}</span></span>
<span id="cb47-128"><a href="#cb47-128"></a><span class="fu">}</span></span></code></pre></div>
=======
<span id="cb45-5"><a href="#cb45-5"></a>    <span class="dt">&quot;flow&quot;</span><span class="fu">:</span> <span class="fu">{</span></span>
<span id="cb45-6"><a href="#cb45-6"></a>        <span class="dt">&quot;uuid&quot;</span><span class="fu">:</span> <span class="st">&quot;b7cf0d83-f1c9-411c-96fd-c511a4cfa86d&quot;</span><span class="fu">,</span></span>
<span id="cb45-7"><a href="#cb45-7"></a>        <span class="dt">&quot;name&quot;</span><span class="fu">:</span> <span class="st">&quot;Registration&quot;</span></span>
<span id="cb45-8"><a href="#cb45-8"></a>    <span class="fu">},</span></span>
<span id="cb45-9"><a href="#cb45-9"></a>    <span class="dt">&quot;groups&quot;</span><span class="fu">:</span> <span class="ot">[</span></span>
<span id="cb45-10"><a href="#cb45-10"></a>        <span class="fu">{</span></span>
<span id="cb45-11"><a href="#cb45-11"></a>            <span class="dt">&quot;uuid&quot;</span><span class="fu">:</span> <span class="st">&quot;1e1ce1e1-9288-4504-869e-022d1003c72a&quot;</span><span class="fu">,</span></span>
<span id="cb45-12"><a href="#cb45-12"></a>            <span class="dt">&quot;name&quot;</span><span class="fu">:</span> <span class="st">&quot;Customers&quot;</span></span>
<span id="cb45-13"><a href="#cb45-13"></a>        <span class="fu">}</span></span>
<span id="cb45-14"><a href="#cb45-14"></a>    <span class="ot">]</span><span class="fu">,</span></span>
<span id="cb45-15"><a href="#cb45-15"></a>    <span class="dt">&quot;run_summary&quot;</span><span class="fu">:</span> <span class="fu">{</span></span>
<span id="cb45-16"><a href="#cb45-16"></a>        <span class="dt">&quot;uuid&quot;</span><span class="fu">:</span> <span class="st">&quot;692926ea-09d6-4942-bd38-d266ec8d3716&quot;</span><span class="fu">,</span></span>
<span id="cb45-17"><a href="#cb45-17"></a>        <span class="dt">&quot;flow&quot;</span><span class="fu">:</span> <span class="fu">{</span></span>
<span id="cb45-18"><a href="#cb45-18"></a>            <span class="dt">&quot;uuid&quot;</span><span class="fu">:</span> <span class="st">&quot;50c3706e-fedb-42c0-8eab-dda3335714b7&quot;</span><span class="fu">,</span></span>
<span id="cb45-19"><a href="#cb45-19"></a>            <span class="dt">&quot;name&quot;</span><span class="fu">:</span> <span class="st">&quot;Registration&quot;</span></span>
<span id="cb45-20"><a href="#cb45-20"></a>        <span class="fu">},</span></span>
<span id="cb45-21"><a href="#cb45-21"></a>        <span class="dt">&quot;contact&quot;</span><span class="fu">:</span> <span class="fu">{</span></span>
<span id="cb45-22"><a href="#cb45-22"></a>            <span class="dt">&quot;uuid&quot;</span><span class="fu">:</span> <span class="st">&quot;5d76d86b-3bb9-4d5a-b822-c9d86f5d8e4f&quot;</span><span class="fu">,</span></span>
<span id="cb45-23"><a href="#cb45-23"></a>            <span class="dt">&quot;id&quot;</span><span class="fu">:</span> <span class="dv">1234567</span><span class="fu">,</span></span>
<span id="cb45-24"><a href="#cb45-24"></a>            <span class="dt">&quot;name&quot;</span><span class="fu">:</span> <span class="st">&quot;Ryan Lewis&quot;</span><span class="fu">,</span></span>
<span id="cb45-25"><a href="#cb45-25"></a>            <span class="dt">&quot;language&quot;</span><span class="fu">:</span> <span class="st">&quot;eng&quot;</span><span class="fu">,</span></span>
<span id="cb45-26"><a href="#cb45-26"></a>            <span class="dt">&quot;status&quot;</span><span class="fu">:</span> <span class="st">&quot;active&quot;</span><span class="fu">,</span></span>
<span id="cb45-27"><a href="#cb45-27"></a>            <span class="dt">&quot;timezone&quot;</span><span class="fu">:</span> <span class="st">&quot;America/Guayaquil&quot;</span><span class="fu">,</span></span>
<span id="cb45-28"><a href="#cb45-28"></a>            <span class="dt">&quot;created_on&quot;</span><span class="fu">:</span> <span class="st">&quot;2018-06-20T11:40:30.123456789Z&quot;</span><span class="fu">,</span></span>
<span id="cb45-29"><a href="#cb45-29"></a>            <span class="dt">&quot;urns&quot;</span><span class="fu">:</span> <span class="ot">[</span></span>
<span id="cb45-30"><a href="#cb45-30"></a>                <span class="st">&quot;tel:+12024561111?channel=57f1078f-88aa-46f4-a59a-948a5739c03d&quot;</span><span class="ot">,</span></span>
<span id="cb45-31"><a href="#cb45-31"></a>                <span class="st">&quot;twitterid:54784326227#nyaruka&quot;</span><span class="ot">,</span></span>
<span id="cb45-32"><a href="#cb45-32"></a>                <span class="st">&quot;mailto:foo@bar.com&quot;</span></span>
<span id="cb45-33"><a href="#cb45-33"></a>            <span class="ot">]</span><span class="fu">,</span></span>
<span id="cb45-34"><a href="#cb45-34"></a>            <span class="dt">&quot;groups&quot;</span><span class="fu">:</span> <span class="ot">[</span></span>
<span id="cb45-35"><a href="#cb45-35"></a>                <span class="fu">{</span></span>
<span id="cb45-36"><a href="#cb45-36"></a>                    <span class="dt">&quot;uuid&quot;</span><span class="fu">:</span> <span class="st">&quot;b7cf0d83-f1c9-411c-96fd-c511a4cfa86d&quot;</span><span class="fu">,</span></span>
<span id="cb45-37"><a href="#cb45-37"></a>                    <span class="dt">&quot;name&quot;</span><span class="fu">:</span> <span class="st">&quot;Testers&quot;</span></span>
<span id="cb45-38"><a href="#cb45-38"></a>                <span class="fu">}</span><span class="ot">,</span></span>
<span id="cb45-39"><a href="#cb45-39"></a>                <span class="fu">{</span></span>
<span id="cb45-40"><a href="#cb45-40"></a>                    <span class="dt">&quot;uuid&quot;</span><span class="fu">:</span> <span class="st">&quot;4f1f98fc-27a7-4a69-bbdb-24744ba739a9&quot;</span><span class="fu">,</span></span>
<span id="cb45-41"><a href="#cb45-41"></a>                    <span class="dt">&quot;name&quot;</span><span class="fu">:</span> <span class="st">&quot;Males&quot;</span></span>
<span id="cb45-42"><a href="#cb45-42"></a>                <span class="fu">}</span></span>
<span id="cb45-43"><a href="#cb45-43"></a>            <span class="ot">]</span><span class="fu">,</span></span>
<span id="cb45-44"><a href="#cb45-44"></a>            <span class="dt">&quot;fields&quot;</span><span class="fu">:</span> <span class="fu">{</span></span>
<span id="cb45-45"><a href="#cb45-45"></a>                <span class="dt">&quot;activation_token&quot;</span><span class="fu">:</span> <span class="fu">{</span></span>
<span id="cb45-46"><a href="#cb45-46"></a>                    <span class="dt">&quot;text&quot;</span><span class="fu">:</span> <span class="st">&quot;AACC55&quot;</span></span>
<span id="cb45-47"><a href="#cb45-47"></a>                <span class="fu">},</span></span>
<span id="cb45-48"><a href="#cb45-48"></a>                <span class="dt">&quot;age&quot;</span><span class="fu">:</span> <span class="fu">{</span></span>
<span id="cb45-49"><a href="#cb45-49"></a>                    <span class="dt">&quot;text&quot;</span><span class="fu">:</span> <span class="st">&quot;23&quot;</span><span class="fu">,</span></span>
<span id="cb45-50"><a href="#cb45-50"></a>                    <span class="dt">&quot;number&quot;</span><span class="fu">:</span> <span class="dv">23</span></span>
<span id="cb45-51"><a href="#cb45-51"></a>                <span class="fu">},</span></span>
<span id="cb45-52"><a href="#cb45-52"></a>                <span class="dt">&quot;gender&quot;</span><span class="fu">:</span> <span class="fu">{</span></span>
<span id="cb45-53"><a href="#cb45-53"></a>                    <span class="dt">&quot;text&quot;</span><span class="fu">:</span> <span class="st">&quot;Male&quot;</span></span>
<span id="cb45-54"><a href="#cb45-54"></a>                <span class="fu">},</span></span>
<span id="cb45-55"><a href="#cb45-55"></a>                <span class="dt">&quot;join_date&quot;</span><span class="fu">:</span> <span class="fu">{</span></span>
<span id="cb45-56"><a href="#cb45-56"></a>                    <span class="dt">&quot;text&quot;</span><span class="fu">:</span> <span class="st">&quot;2017-12-02&quot;</span><span class="fu">,</span></span>
<span id="cb45-57"><a href="#cb45-57"></a>                    <span class="dt">&quot;datetime&quot;</span><span class="fu">:</span> <span class="st">&quot;2017-12-02T00:00:00.000000-02:00&quot;</span></span>
<span id="cb45-58"><a href="#cb45-58"></a>                <span class="fu">}</span></span>
<span id="cb45-59"><a href="#cb45-59"></a>            <span class="fu">}</span></span>
<span id="cb45-60"><a href="#cb45-60"></a>        <span class="fu">},</span></span>
<span id="cb45-61"><a href="#cb45-61"></a>        <span class="dt">&quot;status&quot;</span><span class="fu">:</span> <span class="st">&quot;completed&quot;</span><span class="fu">,</span></span>
<span id="cb45-62"><a href="#cb45-62"></a>        <span class="dt">&quot;results&quot;</span><span class="fu">:</span> <span class="fu">{</span></span>
<span id="cb45-63"><a href="#cb45-63"></a>            <span class="dt">&quot;2factor&quot;</span><span class="fu">:</span> <span class="fu">{</span></span>
<span id="cb45-64"><a href="#cb45-64"></a>                <span class="dt">&quot;name&quot;</span><span class="fu">:</span> <span class="st">&quot;2Factor&quot;</span><span class="fu">,</span></span>
<span id="cb45-65"><a href="#cb45-65"></a>                <span class="dt">&quot;value&quot;</span><span class="fu">:</span> <span class="st">&quot;34634624463525&quot;</span><span class="fu">,</span></span>
<span id="cb45-66"><a href="#cb45-66"></a>                <span class="dt">&quot;node_uuid&quot;</span><span class="fu">:</span> <span class="st">&quot;f5bb9b7a-7b5e-45c3-8f0e-61b4e95edf03&quot;</span><span class="fu">,</span></span>
<span id="cb45-67"><a href="#cb45-67"></a>                <span class="dt">&quot;created_on&quot;</span><span class="fu">:</span> <span class="st">&quot;2018-04-11T18:24:30.123456Z&quot;</span></span>
<span id="cb45-68"><a href="#cb45-68"></a>            <span class="fu">},</span></span>
<span id="cb45-69"><a href="#cb45-69"></a>            <span class="dt">&quot;favorite_color&quot;</span><span class="fu">:</span> <span class="fu">{</span></span>
<span id="cb45-70"><a href="#cb45-70"></a>                <span class="dt">&quot;name&quot;</span><span class="fu">:</span> <span class="st">&quot;Favorite Color&quot;</span><span class="fu">,</span></span>
<span id="cb45-71"><a href="#cb45-71"></a>                <span class="dt">&quot;value&quot;</span><span class="fu">:</span> <span class="st">&quot;red&quot;</span><span class="fu">,</span></span>
<span id="cb45-72"><a href="#cb45-72"></a>                <span class="dt">&quot;category&quot;</span><span class="fu">:</span> <span class="st">&quot;Red&quot;</span><span class="fu">,</span></span>
<span id="cb45-73"><a href="#cb45-73"></a>                <span class="dt">&quot;node_uuid&quot;</span><span class="fu">:</span> <span class="st">&quot;f5bb9b7a-7b5e-45c3-8f0e-61b4e95edf03&quot;</span><span class="fu">,</span></span>
<span id="cb45-74"><a href="#cb45-74"></a>                <span class="dt">&quot;created_on&quot;</span><span class="fu">:</span> <span class="st">&quot;2018-04-11T18:24:30.123456Z&quot;</span></span>
<span id="cb45-75"><a href="#cb45-75"></a>            <span class="fu">},</span></span>
<span id="cb45-76"><a href="#cb45-76"></a>            <span class="dt">&quot;intent&quot;</span><span class="fu">:</span> <span class="fu">{</span></span>
<span id="cb45-77"><a href="#cb45-77"></a>                <span class="dt">&quot;name&quot;</span><span class="fu">:</span> <span class="st">&quot;Intent&quot;</span><span class="fu">,</span></span>
<span id="cb45-78"><a href="#cb45-78"></a>                <span class="dt">&quot;value&quot;</span><span class="fu">:</span> <span class="st">&quot;book_flight&quot;</span><span class="fu">,</span></span>
<span id="cb45-79"><a href="#cb45-79"></a>                <span class="dt">&quot;category&quot;</span><span class="fu">:</span> <span class="st">&quot;Success&quot;</span><span class="fu">,</span></span>
<span id="cb45-80"><a href="#cb45-80"></a>                <span class="dt">&quot;node_uuid&quot;</span><span class="fu">:</span> <span class="st">&quot;f5bb9b7a-7b5e-45c3-8f0e-61b4e95edf03&quot;</span><span class="fu">,</span></span>
<span id="cb45-81"><a href="#cb45-81"></a>                <span class="dt">&quot;input&quot;</span><span class="fu">:</span> <span class="st">&quot;Hi there&quot;</span><span class="fu">,</span></span>
<span id="cb45-82"><a href="#cb45-82"></a>                <span class="dt">&quot;extra&quot;</span><span class="fu">:</span> <span class="fu">{</span></span>
<span id="cb45-83"><a href="#cb45-83"></a>                    <span class="dt">&quot;intents&quot;</span><span class="fu">:</span> <span class="ot">[</span></span>
<span id="cb45-84"><a href="#cb45-84"></a>                        <span class="fu">{</span></span>
<span id="cb45-85"><a href="#cb45-85"></a>                            <span class="dt">&quot;name&quot;</span><span class="fu">:</span> <span class="st">&quot;book_flight&quot;</span><span class="fu">,</span></span>
<span id="cb45-86"><a href="#cb45-86"></a>                            <span class="dt">&quot;confidence&quot;</span><span class="fu">:</span> <span class="fl">0.5</span></span>
<span id="cb45-87"><a href="#cb45-87"></a>                        <span class="fu">}</span><span class="ot">,</span></span>
<span id="cb45-88"><a href="#cb45-88"></a>                        <span class="fu">{</span></span>
<span id="cb45-89"><a href="#cb45-89"></a>                            <span class="dt">&quot;name&quot;</span><span class="fu">:</span> <span class="st">&quot;book_hotel&quot;</span><span class="fu">,</span></span>
<span id="cb45-90"><a href="#cb45-90"></a>                            <span class="dt">&quot;confidence&quot;</span><span class="fu">:</span> <span class="fl">0.25</span></span>
<span id="cb45-91"><a href="#cb45-91"></a>                        <span class="fu">}</span></span>
<span id="cb45-92"><a href="#cb45-92"></a>                    <span class="ot">]</span><span class="fu">,</span></span>
<span id="cb45-93"><a href="#cb45-93"></a>                    <span class="dt">&quot;entities&quot;</span><span class="fu">:</span> <span class="fu">{</span></span>
<span id="cb45-94"><a href="#cb45-94"></a>                        <span class="dt">&quot;location&quot;</span><span class="fu">:</span> <span class="ot">[</span></span>
<span id="cb45-95"><a href="#cb45-95"></a>                            <span class="fu">{</span></span>
<span id="cb45-96"><a href="#cb45-96"></a>                                <span class="dt">&quot;value&quot;</span><span class="fu">:</span> <span class="st">&quot;Quito&quot;</span><span class="fu">,</span></span>
<span id="cb45-97"><a href="#cb45-97"></a>                                <span class="dt">&quot;confidence&quot;</span><span class="fu">:</span> <span class="dv">1</span></span>
<span id="cb45-98"><a href="#cb45-98"></a>                            <span class="fu">}</span></span>
<span id="cb45-99"><a href="#cb45-99"></a>                        <span class="ot">]</span></span>
<span id="cb45-100"><a href="#cb45-100"></a>                    <span class="fu">}</span></span>
<span id="cb45-101"><a href="#cb45-101"></a>                <span class="fu">},</span></span>
<span id="cb45-102"><a href="#cb45-102"></a>                <span class="dt">&quot;created_on&quot;</span><span class="fu">:</span> <span class="st">&quot;2018-04-11T18:24:30.123456Z&quot;</span></span>
<span id="cb45-103"><a href="#cb45-103"></a>            <span class="fu">},</span></span>
<span id="cb45-104"><a href="#cb45-104"></a>            <span class="dt">&quot;phone_number&quot;</span><span class="fu">:</span> <span class="fu">{</span></span>
<span id="cb45-105"><a href="#cb45-105"></a>                <span class="dt">&quot;name&quot;</span><span class="fu">:</span> <span class="st">&quot;Phone Number&quot;</span><span class="fu">,</span></span>
<span id="cb45-106"><a href="#cb45-106"></a>                <span class="dt">&quot;value&quot;</span><span class="fu">:</span> <span class="st">&quot;+12344563452&quot;</span><span class="fu">,</span></span>
<span id="cb45-107"><a href="#cb45-107"></a>                <span class="dt">&quot;node_uuid&quot;</span><span class="fu">:</span> <span class="st">&quot;f5bb9b7a-7b5e-45c3-8f0e-61b4e95edf03&quot;</span><span class="fu">,</span></span>
<span id="cb45-108"><a href="#cb45-108"></a>                <span class="dt">&quot;created_on&quot;</span><span class="fu">:</span> <span class="st">&quot;2018-04-11T18:24:30.123456Z&quot;</span></span>
<span id="cb45-109"><a href="#cb45-109"></a>            <span class="fu">},</span></span>
<span id="cb45-110"><a href="#cb45-110"></a>            <span class="dt">&quot;webhook&quot;</span><span class="fu">:</span> <span class="fu">{</span></span>
<span id="cb45-111"><a href="#cb45-111"></a>                <span class="dt">&quot;name&quot;</span><span class="fu">:</span> <span class="st">&quot;webhook&quot;</span><span class="fu">,</span></span>
<span id="cb45-112"><a href="#cb45-112"></a>                <span class="dt">&quot;value&quot;</span><span class="fu">:</span> <span class="st">&quot;200&quot;</span><span class="fu">,</span></span>
<span id="cb45-113"><a href="#cb45-113"></a>                <span class="dt">&quot;category&quot;</span><span class="fu">:</span> <span class="st">&quot;Success&quot;</span><span class="fu">,</span></span>
<span id="cb45-114"><a href="#cb45-114"></a>                <span class="dt">&quot;node_uuid&quot;</span><span class="fu">:</span> <span class="st">&quot;f5bb9b7a-7b5e-45c3-8f0e-61b4e95edf03&quot;</span><span class="fu">,</span></span>
<span id="cb45-115"><a href="#cb45-115"></a>                <span class="dt">&quot;input&quot;</span><span class="fu">:</span> <span class="st">&quot;GET http://127.0.0.1:49998/?content=%7B%22results%22%3A%5B%7B%22state%22%3A%22WA%22%7D%2C%7B%22state%22%3A%22IN%22%7D%5D%7D&quot;</span><span class="fu">,</span></span>
<span id="cb45-116"><a href="#cb45-116"></a>                <span class="dt">&quot;extra&quot;</span><span class="fu">:</span> <span class="fu">{</span></span>
<span id="cb45-117"><a href="#cb45-117"></a>                    <span class="dt">&quot;results&quot;</span><span class="fu">:</span> <span class="ot">[</span></span>
<span id="cb45-118"><a href="#cb45-118"></a>                        <span class="fu">{</span></span>
<span id="cb45-119"><a href="#cb45-119"></a>                            <span class="dt">&quot;state&quot;</span><span class="fu">:</span> <span class="st">&quot;WA&quot;</span></span>
<span id="cb45-120"><a href="#cb45-120"></a>                        <span class="fu">}</span><span class="ot">,</span></span>
<span id="cb45-121"><a href="#cb45-121"></a>                        <span class="fu">{</span></span>
<span id="cb45-122"><a href="#cb45-122"></a>                            <span class="dt">&quot;state&quot;</span><span class="fu">:</span> <span class="st">&quot;IN&quot;</span></span>
<span id="cb45-123"><a href="#cb45-123"></a>                        <span class="fu">}</span></span>
<span id="cb45-124"><a href="#cb45-124"></a>                    <span class="ot">]</span></span>
<span id="cb45-125"><a href="#cb45-125"></a>                <span class="fu">},</span></span>
<span id="cb45-126"><a href="#cb45-126"></a>                <span class="dt">&quot;created_on&quot;</span><span class="fu">:</span> <span class="st">&quot;2018-04-11T18:24:30.123456Z&quot;</span></span>
<span id="cb45-127"><a href="#cb45-127"></a>            <span class="fu">}</span></span>
<span id="cb45-128"><a href="#cb45-128"></a>        <span class="fu">}</span></span>
<span id="cb45-129"><a href="#cb45-129"></a>    <span class="fu">}</span></span>
<span id="cb45-130"><a href="#cb45-130"></a><span class="fu">}</span></span></code></pre></div>
>>>>>>> 76541c6d
</div>
<h2 class="item_title">
<a name="action:transfer_airtime" href="#action:transfer_airtime">transfer_airtime</a>
</h2>
<p>Attempts to make an airtime transfer to the contact.</p>
<p>An <a href="sessions.html#event:airtime_transferred">airtime_transferred</a> event will be created if the airtime could be sent.</p>
<div class="input_action">
<h3>
Action
</h3>
<div class="sourceCode" id="cb48"><pre class="sourceCode json"><code class="sourceCode json"><span id="cb48-1"><a href="#cb48-1"></a><span class="fu">{</span></span>
<span id="cb48-2"><a href="#cb48-2"></a>    <span class="dt">&quot;type&quot;</span><span class="fu">:</span> <span class="st">&quot;transfer_airtime&quot;</span><span class="fu">,</span></span>
<span id="cb48-3"><a href="#cb48-3"></a>    <span class="dt">&quot;uuid&quot;</span><span class="fu">:</span> <span class="st">&quot;8eebd020-1af5-431c-b943-aa670fc74da9&quot;</span><span class="fu">,</span></span>
<span id="cb48-4"><a href="#cb48-4"></a>    <span class="dt">&quot;amounts&quot;</span><span class="fu">:</span> <span class="fu">{</span></span>
<span id="cb48-5"><a href="#cb48-5"></a>        <span class="dt">&quot;RWF&quot;</span><span class="fu">:</span> <span class="dv">500</span><span class="fu">,</span></span>
<span id="cb48-6"><a href="#cb48-6"></a>        <span class="dt">&quot;USD&quot;</span><span class="fu">:</span> <span class="fl">0.5</span></span>
<span id="cb48-7"><a href="#cb48-7"></a>    <span class="fu">},</span></span>
<span id="cb48-8"><a href="#cb48-8"></a>    <span class="dt">&quot;result_name&quot;</span><span class="fu">:</span> <span class="st">&quot;Reward Transfer&quot;</span></span>
<span id="cb48-9"><a href="#cb48-9"></a><span class="fu">}</span></span></code></pre></div>
</div>
<div class="output_event">
<h3>
Event
</h3>
<div class="sourceCode" id="cb49"><pre class="sourceCode json"><code class="sourceCode json"><span id="cb49-1"><a href="#cb49-1"></a><span class="ot">[</span></span>
<span id="cb49-2"><a href="#cb49-2"></a>    <span class="fu">{</span></span>
<span id="cb49-3"><a href="#cb49-3"></a>        <span class="dt">&quot;type&quot;</span><span class="fu">:</span> <span class="st">&quot;airtime_transferred&quot;</span><span class="fu">,</span></span>
<span id="cb49-4"><a href="#cb49-4"></a>        <span class="dt">&quot;created_on&quot;</span><span class="fu">:</span> <span class="st">&quot;2018-04-11T18:24:30.123456Z&quot;</span><span class="fu">,</span></span>
<span id="cb49-5"><a href="#cb49-5"></a>        <span class="dt">&quot;step_uuid&quot;</span><span class="fu">:</span> <span class="st">&quot;312d3af0-a565-4c96-ba00-bd7f0d08e671&quot;</span><span class="fu">,</span></span>
<span id="cb49-6"><a href="#cb49-6"></a>        <span class="dt">&quot;sender&quot;</span><span class="fu">:</span> <span class="st">&quot;tel:+17036975131&quot;</span><span class="fu">,</span></span>
<span id="cb49-7"><a href="#cb49-7"></a>        <span class="dt">&quot;recipient&quot;</span><span class="fu">:</span> <span class="st">&quot;tel:+12024561111?channel=57f1078f-88aa-46f4-a59a-948a5739c03d&quot;</span><span class="fu">,</span></span>
<span id="cb49-8"><a href="#cb49-8"></a>        <span class="dt">&quot;currency&quot;</span><span class="fu">:</span> <span class="st">&quot;RWF&quot;</span><span class="fu">,</span></span>
<span id="cb49-9"><a href="#cb49-9"></a>        <span class="dt">&quot;desired_amount&quot;</span><span class="fu">:</span> <span class="dv">500</span><span class="fu">,</span></span>
<span id="cb49-10"><a href="#cb49-10"></a>        <span class="dt">&quot;actual_amount&quot;</span><span class="fu">:</span> <span class="dv">500</span><span class="fu">,</span></span>
<span id="cb49-11"><a href="#cb49-11"></a>        <span class="dt">&quot;http_logs&quot;</span><span class="fu">:</span> <span class="ot">[</span></span>
<span id="cb49-12"><a href="#cb49-12"></a>            <span class="fu">{</span></span>
<span id="cb49-13"><a href="#cb49-13"></a>                <span class="dt">&quot;url&quot;</span><span class="fu">:</span> <span class="st">&quot;http://send.airtime.com&quot;</span><span class="fu">,</span></span>
<span id="cb49-14"><a href="#cb49-14"></a>                <span class="dt">&quot;status&quot;</span><span class="fu">:</span> <span class="st">&quot;success&quot;</span><span class="fu">,</span></span>
<span id="cb49-15"><a href="#cb49-15"></a>                <span class="dt">&quot;request&quot;</span><span class="fu">:</span> <span class="st">&quot;GET / HTTP/1.1</span><span class="ch">\r\n</span><span class="st">Host: send.airtime.com</span><span class="ch">\r\n</span><span class="st">User-Agent: Go-http-client/1.1</span><span class="ch">\r\n</span><span class="st">Accept-Encoding: gzip</span><span class="ch">\r\n\r\n</span><span class="st">&quot;</span><span class="fu">,</span></span>
<span id="cb49-16"><a href="#cb49-16"></a>                <span class="dt">&quot;response&quot;</span><span class="fu">:</span> <span class="st">&quot;HTTP/1.0 200 OK</span><span class="ch">\r\n</span><span class="st">Content-Length: 15</span><span class="ch">\r\n\r\n</span><span class="st">{</span><span class="ch">\&quot;</span><span class="st">status</span><span class="ch">\&quot;</span><span class="st">:</span><span class="ch">\&quot;</span><span class="st">ok</span><span class="ch">\&quot;</span><span class="st">}&quot;</span><span class="fu">,</span></span>
<span id="cb49-17"><a href="#cb49-17"></a>                <span class="dt">&quot;created_on&quot;</span><span class="fu">:</span> <span class="st">&quot;2019-10-16T13:59:30.123456789Z&quot;</span><span class="fu">,</span></span>
<span id="cb49-18"><a href="#cb49-18"></a>                <span class="dt">&quot;elapsed_ms&quot;</span><span class="fu">:</span> <span class="dv">0</span></span>
<span id="cb49-19"><a href="#cb49-19"></a>            <span class="fu">}</span></span>
<span id="cb49-20"><a href="#cb49-20"></a>        <span class="ot">]</span></span>
<span id="cb49-21"><a href="#cb49-21"></a>    <span class="fu">}</span><span class="ot">,</span></span>
<span id="cb49-22"><a href="#cb49-22"></a>    <span class="fu">{</span></span>
<span id="cb49-23"><a href="#cb49-23"></a>        <span class="dt">&quot;type&quot;</span><span class="fu">:</span> <span class="st">&quot;run_result_changed&quot;</span><span class="fu">,</span></span>
<span id="cb49-24"><a href="#cb49-24"></a>        <span class="dt">&quot;created_on&quot;</span><span class="fu">:</span> <span class="st">&quot;2018-04-11T18:24:30.123456Z&quot;</span><span class="fu">,</span></span>
<span id="cb49-25"><a href="#cb49-25"></a>        <span class="dt">&quot;step_uuid&quot;</span><span class="fu">:</span> <span class="st">&quot;312d3af0-a565-4c96-ba00-bd7f0d08e671&quot;</span><span class="fu">,</span></span>
<span id="cb49-26"><a href="#cb49-26"></a>        <span class="dt">&quot;name&quot;</span><span class="fu">:</span> <span class="st">&quot;Reward Transfer&quot;</span><span class="fu">,</span></span>
<span id="cb49-27"><a href="#cb49-27"></a>        <span class="dt">&quot;value&quot;</span><span class="fu">:</span> <span class="st">&quot;500&quot;</span><span class="fu">,</span></span>
<span id="cb49-28"><a href="#cb49-28"></a>        <span class="dt">&quot;category&quot;</span><span class="fu">:</span> <span class="st">&quot;Success&quot;</span></span>
<span id="cb49-29"><a href="#cb49-29"></a>    <span class="fu">}</span></span>
<span id="cb49-30"><a href="#cb49-30"></a><span class="ot">]</span></span></code></pre></div>
</div>
</div>

    </body>
</html><|MERGE_RESOLUTION|>--- conflicted
+++ resolved
@@ -922,12 +922,12 @@
 <span id="cb41-11"><a href="#cb41-11"></a>        <span class="dt">&quot;step_uuid&quot;</span><span class="fu">:</span> <span class="st">&quot;312d3af0-a565-4c96-ba00-bd7f0d08e671&quot;</span><span class="fu">,</span></span>
 <span id="cb41-12"><a href="#cb41-12"></a>        <span class="dt">&quot;groups_removed&quot;</span><span class="fu">:</span> <span class="ot">[</span></span>
 <span id="cb41-13"><a href="#cb41-13"></a>            <span class="fu">{</span></span>
-<span id="cb41-14"><a href="#cb41-14"></a>                <span class="dt">&quot;uuid&quot;</span><span class="fu">:</span> <span class="st">&quot;4f1f98fc-27a7-4a69-bbdb-24744ba739a9&quot;</span><span class="fu">,</span></span>
-<span id="cb41-15"><a href="#cb41-15"></a>                <span class="dt">&quot;name&quot;</span><span class="fu">:</span> <span class="st">&quot;Males&quot;</span></span>
+<span id="cb41-14"><a href="#cb41-14"></a>                <span class="dt">&quot;uuid&quot;</span><span class="fu">:</span> <span class="st">&quot;b7cf0d83-f1c9-411c-96fd-c511a4cfa86d&quot;</span><span class="fu">,</span></span>
+<span id="cb41-15"><a href="#cb41-15"></a>                <span class="dt">&quot;name&quot;</span><span class="fu">:</span> <span class="st">&quot;Testers&quot;</span></span>
 <span id="cb41-16"><a href="#cb41-16"></a>            <span class="fu">}</span><span class="ot">,</span></span>
 <span id="cb41-17"><a href="#cb41-17"></a>            <span class="fu">{</span></span>
-<span id="cb41-18"><a href="#cb41-18"></a>                <span class="dt">&quot;uuid&quot;</span><span class="fu">:</span> <span class="st">&quot;1e1ce1e1-9288-4504-869e-022d1003c72a&quot;</span><span class="fu">,</span></span>
-<span id="cb41-19"><a href="#cb41-19"></a>                <span class="dt">&quot;name&quot;</span><span class="fu">:</span> <span class="st">&quot;Customers&quot;</span></span>
+<span id="cb41-18"><a href="#cb41-18"></a>                <span class="dt">&quot;uuid&quot;</span><span class="fu">:</span> <span class="st">&quot;4f1f98fc-27a7-4a69-bbdb-24744ba739a9&quot;</span><span class="fu">,</span></span>
+<span id="cb41-19"><a href="#cb41-19"></a>                <span class="dt">&quot;name&quot;</span><span class="fu">:</span> <span class="st">&quot;Males&quot;</span></span>
 <span id="cb41-20"><a href="#cb41-20"></a>            <span class="fu">}</span></span>
 <span id="cb41-21"><a href="#cb41-21"></a>        <span class="ot">]</span></span>
 <span id="cb41-22"><a href="#cb41-22"></a>    <span class="fu">}</span></span>
@@ -983,7 +983,6 @@
 <span id="cb45-2"><a href="#cb45-2"></a>    <span class="dt">&quot;type&quot;</span><span class="fu">:</span> <span class="st">&quot;run_result_changed&quot;</span><span class="fu">,</span></span>
 <span id="cb45-3"><a href="#cb45-3"></a>    <span class="dt">&quot;created_on&quot;</span><span class="fu">:</span> <span class="st">&quot;2018-04-11T18:24:30.123456Z&quot;</span><span class="fu">,</span></span>
 <span id="cb45-4"><a href="#cb45-4"></a>    <span class="dt">&quot;step_uuid&quot;</span><span class="fu">:</span> <span class="st">&quot;312d3af0-a565-4c96-ba00-bd7f0d08e671&quot;</span><span class="fu">,</span></span>
-<<<<<<< HEAD
 <span id="cb45-5"><a href="#cb45-5"></a>    <span class="dt">&quot;name&quot;</span><span class="fu">:</span> <span class="st">&quot;Gender&quot;</span><span class="fu">,</span></span>
 <span id="cb45-6"><a href="#cb45-6"></a>    <span class="dt">&quot;value&quot;</span><span class="fu">:</span> <span class="st">&quot;m&quot;</span><span class="fu">,</span></span>
 <span id="cb45-7"><a href="#cb45-7"></a>    <span class="dt">&quot;category&quot;</span><span class="fu">:</span> <span class="st">&quot;Male&quot;</span></span>
@@ -1039,239 +1038,113 @@
 <span id="cb47-21"><a href="#cb47-21"></a>        <span class="dt">&quot;contact&quot;</span><span class="fu">:</span> <span class="fu">{</span></span>
 <span id="cb47-22"><a href="#cb47-22"></a>            <span class="dt">&quot;uuid&quot;</span><span class="fu">:</span> <span class="st">&quot;5d76d86b-3bb9-4d5a-b822-c9d86f5d8e4f&quot;</span><span class="fu">,</span></span>
 <span id="cb47-23"><a href="#cb47-23"></a>            <span class="dt">&quot;id&quot;</span><span class="fu">:</span> <span class="dv">1234567</span><span class="fu">,</span></span>
-<span id="cb47-24"><a href="#cb47-24"></a>            <span class="dt">&quot;name&quot;</span><span class="fu">:</span> <span class="st">&quot;Bob Smith&quot;</span><span class="fu">,</span></span>
+<span id="cb47-24"><a href="#cb47-24"></a>            <span class="dt">&quot;name&quot;</span><span class="fu">:</span> <span class="st">&quot;Ryan Lewis&quot;</span><span class="fu">,</span></span>
 <span id="cb47-25"><a href="#cb47-25"></a>            <span class="dt">&quot;language&quot;</span><span class="fu">:</span> <span class="st">&quot;eng&quot;</span><span class="fu">,</span></span>
-<span id="cb47-26"><a href="#cb47-26"></a>            <span class="dt">&quot;status&quot;</span><span class="fu">:</span> <span class="st">&quot;blocked&quot;</span><span class="fu">,</span></span>
-<span id="cb47-27"><a href="#cb47-27"></a>            <span class="dt">&quot;timezone&quot;</span><span class="fu">:</span> <span class="st">&quot;Africa/Kigali&quot;</span><span class="fu">,</span></span>
+<span id="cb47-26"><a href="#cb47-26"></a>            <span class="dt">&quot;status&quot;</span><span class="fu">:</span> <span class="st">&quot;active&quot;</span><span class="fu">,</span></span>
+<span id="cb47-27"><a href="#cb47-27"></a>            <span class="dt">&quot;timezone&quot;</span><span class="fu">:</span> <span class="st">&quot;America/Guayaquil&quot;</span><span class="fu">,</span></span>
 <span id="cb47-28"><a href="#cb47-28"></a>            <span class="dt">&quot;created_on&quot;</span><span class="fu">:</span> <span class="st">&quot;2018-06-20T11:40:30.123456789Z&quot;</span><span class="fu">,</span></span>
 <span id="cb47-29"><a href="#cb47-29"></a>            <span class="dt">&quot;urns&quot;</span><span class="fu">:</span> <span class="ot">[</span></span>
 <span id="cb47-30"><a href="#cb47-30"></a>                <span class="st">&quot;tel:+12024561111?channel=57f1078f-88aa-46f4-a59a-948a5739c03d&quot;</span><span class="ot">,</span></span>
 <span id="cb47-31"><a href="#cb47-31"></a>                <span class="st">&quot;twitterid:54784326227#nyaruka&quot;</span><span class="ot">,</span></span>
-<span id="cb47-32"><a href="#cb47-32"></a>                <span class="st">&quot;mailto:foo@bar.com&quot;</span><span class="ot">,</span></span>
-<span id="cb47-33"><a href="#cb47-33"></a>                <span class="st">&quot;tel:+12344563452&quot;</span></span>
-<span id="cb47-34"><a href="#cb47-34"></a>            <span class="ot">]</span><span class="fu">,</span></span>
-<span id="cb47-35"><a href="#cb47-35"></a>            <span class="dt">&quot;fields&quot;</span><span class="fu">:</span> <span class="fu">{</span></span>
-<span id="cb47-36"><a href="#cb47-36"></a>                <span class="dt">&quot;activation_token&quot;</span><span class="fu">:</span> <span class="fu">{</span></span>
-<span id="cb47-37"><a href="#cb47-37"></a>                    <span class="dt">&quot;text&quot;</span><span class="fu">:</span> <span class="st">&quot;AACC55&quot;</span></span>
-<span id="cb47-38"><a href="#cb47-38"></a>                <span class="fu">},</span></span>
-<span id="cb47-39"><a href="#cb47-39"></a>                <span class="dt">&quot;age&quot;</span><span class="fu">:</span> <span class="fu">{</span></span>
-<span id="cb47-40"><a href="#cb47-40"></a>                    <span class="dt">&quot;text&quot;</span><span class="fu">:</span> <span class="st">&quot;23&quot;</span><span class="fu">,</span></span>
-<span id="cb47-41"><a href="#cb47-41"></a>                    <span class="dt">&quot;number&quot;</span><span class="fu">:</span> <span class="dv">23</span></span>
-<span id="cb47-42"><a href="#cb47-42"></a>                <span class="fu">},</span></span>
-<span id="cb47-43"><a href="#cb47-43"></a>                <span class="dt">&quot;gender&quot;</span><span class="fu">:</span> <span class="fu">{</span></span>
-<span id="cb47-44"><a href="#cb47-44"></a>                    <span class="dt">&quot;text&quot;</span><span class="fu">:</span> <span class="st">&quot;Female&quot;</span></span>
-<span id="cb47-45"><a href="#cb47-45"></a>                <span class="fu">},</span></span>
-<span id="cb47-46"><a href="#cb47-46"></a>                <span class="dt">&quot;join_date&quot;</span><span class="fu">:</span> <span class="fu">{</span></span>
-<span id="cb47-47"><a href="#cb47-47"></a>                    <span class="dt">&quot;text&quot;</span><span class="fu">:</span> <span class="st">&quot;2017-12-02&quot;</span><span class="fu">,</span></span>
-<span id="cb47-48"><a href="#cb47-48"></a>                    <span class="dt">&quot;datetime&quot;</span><span class="fu">:</span> <span class="st">&quot;2017-12-02T00:00:00.000000-02:00&quot;</span></span>
-<span id="cb47-49"><a href="#cb47-49"></a>                <span class="fu">}</span></span>
-<span id="cb47-50"><a href="#cb47-50"></a>            <span class="fu">}</span></span>
-<span id="cb47-51"><a href="#cb47-51"></a>        <span class="fu">},</span></span>
-<span id="cb47-52"><a href="#cb47-52"></a>        <span class="dt">&quot;status&quot;</span><span class="fu">:</span> <span class="st">&quot;completed&quot;</span><span class="fu">,</span></span>
-<span id="cb47-53"><a href="#cb47-53"></a>        <span class="dt">&quot;results&quot;</span><span class="fu">:</span> <span class="fu">{</span></span>
-<span id="cb47-54"><a href="#cb47-54"></a>            <span class="dt">&quot;2factor&quot;</span><span class="fu">:</span> <span class="fu">{</span></span>
-<span id="cb47-55"><a href="#cb47-55"></a>                <span class="dt">&quot;name&quot;</span><span class="fu">:</span> <span class="st">&quot;2Factor&quot;</span><span class="fu">,</span></span>
-<span id="cb47-56"><a href="#cb47-56"></a>                <span class="dt">&quot;value&quot;</span><span class="fu">:</span> <span class="st">&quot;34634624463525&quot;</span><span class="fu">,</span></span>
-<span id="cb47-57"><a href="#cb47-57"></a>                <span class="dt">&quot;node_uuid&quot;</span><span class="fu">:</span> <span class="st">&quot;f5bb9b7a-7b5e-45c3-8f0e-61b4e95edf03&quot;</span><span class="fu">,</span></span>
-<span id="cb47-58"><a href="#cb47-58"></a>                <span class="dt">&quot;created_on&quot;</span><span class="fu">:</span> <span class="st">&quot;2018-04-11T18:24:30.123456Z&quot;</span></span>
-<span id="cb47-59"><a href="#cb47-59"></a>            <span class="fu">},</span></span>
-<span id="cb47-60"><a href="#cb47-60"></a>            <span class="dt">&quot;favorite_color&quot;</span><span class="fu">:</span> <span class="fu">{</span></span>
-<span id="cb47-61"><a href="#cb47-61"></a>                <span class="dt">&quot;name&quot;</span><span class="fu">:</span> <span class="st">&quot;Favorite Color&quot;</span><span class="fu">,</span></span>
-<span id="cb47-62"><a href="#cb47-62"></a>                <span class="dt">&quot;value&quot;</span><span class="fu">:</span> <span class="st">&quot;red&quot;</span><span class="fu">,</span></span>
-<span id="cb47-63"><a href="#cb47-63"></a>                <span class="dt">&quot;category&quot;</span><span class="fu">:</span> <span class="st">&quot;Red&quot;</span><span class="fu">,</span></span>
-<span id="cb47-64"><a href="#cb47-64"></a>                <span class="dt">&quot;node_uuid&quot;</span><span class="fu">:</span> <span class="st">&quot;f5bb9b7a-7b5e-45c3-8f0e-61b4e95edf03&quot;</span><span class="fu">,</span></span>
-<span id="cb47-65"><a href="#cb47-65"></a>                <span class="dt">&quot;created_on&quot;</span><span class="fu">:</span> <span class="st">&quot;2018-04-11T18:24:30.123456Z&quot;</span></span>
-<span id="cb47-66"><a href="#cb47-66"></a>            <span class="fu">},</span></span>
-<span id="cb47-67"><a href="#cb47-67"></a>            <span class="dt">&quot;gender&quot;</span><span class="fu">:</span> <span class="fu">{</span></span>
-<span id="cb47-68"><a href="#cb47-68"></a>                <span class="dt">&quot;name&quot;</span><span class="fu">:</span> <span class="st">&quot;Gender&quot;</span><span class="fu">,</span></span>
-<span id="cb47-69"><a href="#cb47-69"></a>                <span class="dt">&quot;value&quot;</span><span class="fu">:</span> <span class="st">&quot;m&quot;</span><span class="fu">,</span></span>
-<span id="cb47-70"><a href="#cb47-70"></a>                <span class="dt">&quot;category&quot;</span><span class="fu">:</span> <span class="st">&quot;Male&quot;</span><span class="fu">,</span></span>
-<span id="cb47-71"><a href="#cb47-71"></a>                <span class="dt">&quot;node_uuid&quot;</span><span class="fu">:</span> <span class="st">&quot;c0781400-737f-4940-9a6c-1ec1c3df0325&quot;</span><span class="fu">,</span></span>
-<span id="cb47-72"><a href="#cb47-72"></a>                <span class="dt">&quot;created_on&quot;</span><span class="fu">:</span> <span class="st">&quot;2018-04-11T18:24:30.123456Z&quot;</span></span>
-<span id="cb47-73"><a href="#cb47-73"></a>            <span class="fu">},</span></span>
-<span id="cb47-74"><a href="#cb47-74"></a>            <span class="dt">&quot;help_ticket&quot;</span><span class="fu">:</span> <span class="fu">{</span></span>
-<span id="cb47-75"><a href="#cb47-75"></a>                <span class="dt">&quot;name&quot;</span><span class="fu">:</span> <span class="st">&quot;Help Ticket&quot;</span><span class="fu">,</span></span>
-<span id="cb47-76"><a href="#cb47-76"></a>                <span class="dt">&quot;value&quot;</span><span class="fu">:</span> <span class="st">&quot;4f15f627-b1e2-4851-8dbf-00ecf5d03034&quot;</span><span class="fu">,</span></span>
-<span id="cb47-77"><a href="#cb47-77"></a>                <span class="dt">&quot;category&quot;</span><span class="fu">:</span> <span class="st">&quot;Success&quot;</span><span class="fu">,</span></span>
-<span id="cb47-78"><a href="#cb47-78"></a>                <span class="dt">&quot;node_uuid&quot;</span><span class="fu">:</span> <span class="st">&quot;c0781400-737f-4940-9a6c-1ec1c3df0325&quot;</span><span class="fu">,</span></span>
-<span id="cb47-79"><a href="#cb47-79"></a>                <span class="dt">&quot;created_on&quot;</span><span class="fu">:</span> <span class="st">&quot;2018-04-11T18:24:30.123456Z&quot;</span></span>
-<span id="cb47-80"><a href="#cb47-80"></a>            <span class="fu">},</span></span>
-<span id="cb47-81"><a href="#cb47-81"></a>            <span class="dt">&quot;intent&quot;</span><span class="fu">:</span> <span class="fu">{</span></span>
-<span id="cb47-82"><a href="#cb47-82"></a>                <span class="dt">&quot;name&quot;</span><span class="fu">:</span> <span class="st">&quot;Intent&quot;</span><span class="fu">,</span></span>
-<span id="cb47-83"><a href="#cb47-83"></a>                <span class="dt">&quot;value&quot;</span><span class="fu">:</span> <span class="st">&quot;book_flight&quot;</span><span class="fu">,</span></span>
-<span id="cb47-84"><a href="#cb47-84"></a>                <span class="dt">&quot;category&quot;</span><span class="fu">:</span> <span class="st">&quot;Success&quot;</span><span class="fu">,</span></span>
-<span id="cb47-85"><a href="#cb47-85"></a>                <span class="dt">&quot;node_uuid&quot;</span><span class="fu">:</span> <span class="st">&quot;c0781400-737f-4940-9a6c-1ec1c3df0325&quot;</span><span class="fu">,</span></span>
-<span id="cb47-86"><a href="#cb47-86"></a>                <span class="dt">&quot;input&quot;</span><span class="fu">:</span> <span class="st">&quot;Hi there&quot;</span><span class="fu">,</span></span>
-<span id="cb47-87"><a href="#cb47-87"></a>                <span class="dt">&quot;extra&quot;</span><span class="fu">:</span> <span class="fu">{</span></span>
-<span id="cb47-88"><a href="#cb47-88"></a>                    <span class="dt">&quot;intents&quot;</span><span class="fu">:</span> <span class="ot">[</span></span>
-<span id="cb47-89"><a href="#cb47-89"></a>                        <span class="fu">{</span></span>
-<span id="cb47-90"><a href="#cb47-90"></a>                            <span class="dt">&quot;name&quot;</span><span class="fu">:</span> <span class="st">&quot;book_flight&quot;</span><span class="fu">,</span></span>
-<span id="cb47-91"><a href="#cb47-91"></a>                            <span class="dt">&quot;confidence&quot;</span><span class="fu">:</span> <span class="fl">0.5</span></span>
-<span id="cb47-92"><a href="#cb47-92"></a>                        <span class="fu">}</span><span class="ot">,</span></span>
-<span id="cb47-93"><a href="#cb47-93"></a>                        <span class="fu">{</span></span>
-<span id="cb47-94"><a href="#cb47-94"></a>                            <span class="dt">&quot;name&quot;</span><span class="fu">:</span> <span class="st">&quot;book_hotel&quot;</span><span class="fu">,</span></span>
-<span id="cb47-95"><a href="#cb47-95"></a>                            <span class="dt">&quot;confidence&quot;</span><span class="fu">:</span> <span class="fl">0.25</span></span>
-<span id="cb47-96"><a href="#cb47-96"></a>                        <span class="fu">}</span></span>
-<span id="cb47-97"><a href="#cb47-97"></a>                    <span class="ot">]</span><span class="fu">,</span></span>
-<span id="cb47-98"><a href="#cb47-98"></a>                    <span class="dt">&quot;entities&quot;</span><span class="fu">:</span> <span class="fu">{</span></span>
-<span id="cb47-99"><a href="#cb47-99"></a>                        <span class="dt">&quot;location&quot;</span><span class="fu">:</span> <span class="ot">[</span></span>
-<span id="cb47-100"><a href="#cb47-100"></a>                            <span class="fu">{</span></span>
-<span id="cb47-101"><a href="#cb47-101"></a>                                <span class="dt">&quot;value&quot;</span><span class="fu">:</span> <span class="st">&quot;Quito&quot;</span><span class="fu">,</span></span>
-<span id="cb47-102"><a href="#cb47-102"></a>                                <span class="dt">&quot;confidence&quot;</span><span class="fu">:</span> <span class="dv">1</span></span>
-<span id="cb47-103"><a href="#cb47-103"></a>                            <span class="fu">}</span></span>
-<span id="cb47-104"><a href="#cb47-104"></a>                        <span class="ot">]</span></span>
-<span id="cb47-105"><a href="#cb47-105"></a>                    <span class="fu">}</span></span>
-<span id="cb47-106"><a href="#cb47-106"></a>                <span class="fu">},</span></span>
-<span id="cb47-107"><a href="#cb47-107"></a>                <span class="dt">&quot;created_on&quot;</span><span class="fu">:</span> <span class="st">&quot;2018-04-11T18:24:30.123456Z&quot;</span></span>
-<span id="cb47-108"><a href="#cb47-108"></a>            <span class="fu">},</span></span>
-<span id="cb47-109"><a href="#cb47-109"></a>            <span class="dt">&quot;phone_number&quot;</span><span class="fu">:</span> <span class="fu">{</span></span>
-<span id="cb47-110"><a href="#cb47-110"></a>                <span class="dt">&quot;name&quot;</span><span class="fu">:</span> <span class="st">&quot;Phone Number&quot;</span><span class="fu">,</span></span>
-<span id="cb47-111"><a href="#cb47-111"></a>                <span class="dt">&quot;value&quot;</span><span class="fu">:</span> <span class="st">&quot;+12344563452&quot;</span><span class="fu">,</span></span>
-<span id="cb47-112"><a href="#cb47-112"></a>                <span class="dt">&quot;node_uuid&quot;</span><span class="fu">:</span> <span class="st">&quot;f5bb9b7a-7b5e-45c3-8f0e-61b4e95edf03&quot;</span><span class="fu">,</span></span>
-<span id="cb47-113"><a href="#cb47-113"></a>                <span class="dt">&quot;created_on&quot;</span><span class="fu">:</span> <span class="st">&quot;2018-04-11T18:24:30.123456Z&quot;</span></span>
-<span id="cb47-114"><a href="#cb47-114"></a>            <span class="fu">},</span></span>
-<span id="cb47-115"><a href="#cb47-115"></a>            <span class="dt">&quot;webhook&quot;</span><span class="fu">:</span> <span class="fu">{</span></span>
-<span id="cb47-116"><a href="#cb47-116"></a>                <span class="dt">&quot;name&quot;</span><span class="fu">:</span> <span class="st">&quot;webhook&quot;</span><span class="fu">,</span></span>
-<span id="cb47-117"><a href="#cb47-117"></a>                <span class="dt">&quot;value&quot;</span><span class="fu">:</span> <span class="st">&quot;200&quot;</span><span class="fu">,</span></span>
-<span id="cb47-118"><a href="#cb47-118"></a>                <span class="dt">&quot;category&quot;</span><span class="fu">:</span> <span class="st">&quot;Success&quot;</span><span class="fu">,</span></span>
-<span id="cb47-119"><a href="#cb47-119"></a>                <span class="dt">&quot;node_uuid&quot;</span><span class="fu">:</span> <span class="st">&quot;c0781400-737f-4940-9a6c-1ec1c3df0325&quot;</span><span class="fu">,</span></span>
-<span id="cb47-120"><a href="#cb47-120"></a>                <span class="dt">&quot;input&quot;</span><span class="fu">:</span> <span class="st">&quot;GET http://localhost:49998/?cmd=success&quot;</span><span class="fu">,</span></span>
-<span id="cb47-121"><a href="#cb47-121"></a>                <span class="dt">&quot;extra&quot;</span><span class="fu">:</span> <span class="fu">{</span></span>
-<span id="cb47-122"><a href="#cb47-122"></a>                    <span class="dt">&quot;ok&quot;</span><span class="fu">:</span> <span class="st">&quot;true&quot;</span></span>
-<span id="cb47-123"><a href="#cb47-123"></a>                <span class="fu">},</span></span>
-<span id="cb47-124"><a href="#cb47-124"></a>                <span class="dt">&quot;created_on&quot;</span><span class="fu">:</span> <span class="st">&quot;2018-04-11T18:24:30.123456Z&quot;</span></span>
-<span id="cb47-125"><a href="#cb47-125"></a>            <span class="fu">}</span></span>
-<span id="cb47-126"><a href="#cb47-126"></a>        <span class="fu">}</span></span>
-<span id="cb47-127"><a href="#cb47-127"></a>    <span class="fu">}</span></span>
-<span id="cb47-128"><a href="#cb47-128"></a><span class="fu">}</span></span></code></pre></div>
-=======
-<span id="cb45-5"><a href="#cb45-5"></a>    <span class="dt">&quot;flow&quot;</span><span class="fu">:</span> <span class="fu">{</span></span>
-<span id="cb45-6"><a href="#cb45-6"></a>        <span class="dt">&quot;uuid&quot;</span><span class="fu">:</span> <span class="st">&quot;b7cf0d83-f1c9-411c-96fd-c511a4cfa86d&quot;</span><span class="fu">,</span></span>
-<span id="cb45-7"><a href="#cb45-7"></a>        <span class="dt">&quot;name&quot;</span><span class="fu">:</span> <span class="st">&quot;Registration&quot;</span></span>
-<span id="cb45-8"><a href="#cb45-8"></a>    <span class="fu">},</span></span>
-<span id="cb45-9"><a href="#cb45-9"></a>    <span class="dt">&quot;groups&quot;</span><span class="fu">:</span> <span class="ot">[</span></span>
-<span id="cb45-10"><a href="#cb45-10"></a>        <span class="fu">{</span></span>
-<span id="cb45-11"><a href="#cb45-11"></a>            <span class="dt">&quot;uuid&quot;</span><span class="fu">:</span> <span class="st">&quot;1e1ce1e1-9288-4504-869e-022d1003c72a&quot;</span><span class="fu">,</span></span>
-<span id="cb45-12"><a href="#cb45-12"></a>            <span class="dt">&quot;name&quot;</span><span class="fu">:</span> <span class="st">&quot;Customers&quot;</span></span>
-<span id="cb45-13"><a href="#cb45-13"></a>        <span class="fu">}</span></span>
-<span id="cb45-14"><a href="#cb45-14"></a>    <span class="ot">]</span><span class="fu">,</span></span>
-<span id="cb45-15"><a href="#cb45-15"></a>    <span class="dt">&quot;run_summary&quot;</span><span class="fu">:</span> <span class="fu">{</span></span>
-<span id="cb45-16"><a href="#cb45-16"></a>        <span class="dt">&quot;uuid&quot;</span><span class="fu">:</span> <span class="st">&quot;692926ea-09d6-4942-bd38-d266ec8d3716&quot;</span><span class="fu">,</span></span>
-<span id="cb45-17"><a href="#cb45-17"></a>        <span class="dt">&quot;flow&quot;</span><span class="fu">:</span> <span class="fu">{</span></span>
-<span id="cb45-18"><a href="#cb45-18"></a>            <span class="dt">&quot;uuid&quot;</span><span class="fu">:</span> <span class="st">&quot;50c3706e-fedb-42c0-8eab-dda3335714b7&quot;</span><span class="fu">,</span></span>
-<span id="cb45-19"><a href="#cb45-19"></a>            <span class="dt">&quot;name&quot;</span><span class="fu">:</span> <span class="st">&quot;Registration&quot;</span></span>
-<span id="cb45-20"><a href="#cb45-20"></a>        <span class="fu">},</span></span>
-<span id="cb45-21"><a href="#cb45-21"></a>        <span class="dt">&quot;contact&quot;</span><span class="fu">:</span> <span class="fu">{</span></span>
-<span id="cb45-22"><a href="#cb45-22"></a>            <span class="dt">&quot;uuid&quot;</span><span class="fu">:</span> <span class="st">&quot;5d76d86b-3bb9-4d5a-b822-c9d86f5d8e4f&quot;</span><span class="fu">,</span></span>
-<span id="cb45-23"><a href="#cb45-23"></a>            <span class="dt">&quot;id&quot;</span><span class="fu">:</span> <span class="dv">1234567</span><span class="fu">,</span></span>
-<span id="cb45-24"><a href="#cb45-24"></a>            <span class="dt">&quot;name&quot;</span><span class="fu">:</span> <span class="st">&quot;Ryan Lewis&quot;</span><span class="fu">,</span></span>
-<span id="cb45-25"><a href="#cb45-25"></a>            <span class="dt">&quot;language&quot;</span><span class="fu">:</span> <span class="st">&quot;eng&quot;</span><span class="fu">,</span></span>
-<span id="cb45-26"><a href="#cb45-26"></a>            <span class="dt">&quot;status&quot;</span><span class="fu">:</span> <span class="st">&quot;active&quot;</span><span class="fu">,</span></span>
-<span id="cb45-27"><a href="#cb45-27"></a>            <span class="dt">&quot;timezone&quot;</span><span class="fu">:</span> <span class="st">&quot;America/Guayaquil&quot;</span><span class="fu">,</span></span>
-<span id="cb45-28"><a href="#cb45-28"></a>            <span class="dt">&quot;created_on&quot;</span><span class="fu">:</span> <span class="st">&quot;2018-06-20T11:40:30.123456789Z&quot;</span><span class="fu">,</span></span>
-<span id="cb45-29"><a href="#cb45-29"></a>            <span class="dt">&quot;urns&quot;</span><span class="fu">:</span> <span class="ot">[</span></span>
-<span id="cb45-30"><a href="#cb45-30"></a>                <span class="st">&quot;tel:+12024561111?channel=57f1078f-88aa-46f4-a59a-948a5739c03d&quot;</span><span class="ot">,</span></span>
-<span id="cb45-31"><a href="#cb45-31"></a>                <span class="st">&quot;twitterid:54784326227#nyaruka&quot;</span><span class="ot">,</span></span>
-<span id="cb45-32"><a href="#cb45-32"></a>                <span class="st">&quot;mailto:foo@bar.com&quot;</span></span>
-<span id="cb45-33"><a href="#cb45-33"></a>            <span class="ot">]</span><span class="fu">,</span></span>
-<span id="cb45-34"><a href="#cb45-34"></a>            <span class="dt">&quot;groups&quot;</span><span class="fu">:</span> <span class="ot">[</span></span>
-<span id="cb45-35"><a href="#cb45-35"></a>                <span class="fu">{</span></span>
-<span id="cb45-36"><a href="#cb45-36"></a>                    <span class="dt">&quot;uuid&quot;</span><span class="fu">:</span> <span class="st">&quot;b7cf0d83-f1c9-411c-96fd-c511a4cfa86d&quot;</span><span class="fu">,</span></span>
-<span id="cb45-37"><a href="#cb45-37"></a>                    <span class="dt">&quot;name&quot;</span><span class="fu">:</span> <span class="st">&quot;Testers&quot;</span></span>
-<span id="cb45-38"><a href="#cb45-38"></a>                <span class="fu">}</span><span class="ot">,</span></span>
-<span id="cb45-39"><a href="#cb45-39"></a>                <span class="fu">{</span></span>
-<span id="cb45-40"><a href="#cb45-40"></a>                    <span class="dt">&quot;uuid&quot;</span><span class="fu">:</span> <span class="st">&quot;4f1f98fc-27a7-4a69-bbdb-24744ba739a9&quot;</span><span class="fu">,</span></span>
-<span id="cb45-41"><a href="#cb45-41"></a>                    <span class="dt">&quot;name&quot;</span><span class="fu">:</span> <span class="st">&quot;Males&quot;</span></span>
-<span id="cb45-42"><a href="#cb45-42"></a>                <span class="fu">}</span></span>
-<span id="cb45-43"><a href="#cb45-43"></a>            <span class="ot">]</span><span class="fu">,</span></span>
-<span id="cb45-44"><a href="#cb45-44"></a>            <span class="dt">&quot;fields&quot;</span><span class="fu">:</span> <span class="fu">{</span></span>
-<span id="cb45-45"><a href="#cb45-45"></a>                <span class="dt">&quot;activation_token&quot;</span><span class="fu">:</span> <span class="fu">{</span></span>
-<span id="cb45-46"><a href="#cb45-46"></a>                    <span class="dt">&quot;text&quot;</span><span class="fu">:</span> <span class="st">&quot;AACC55&quot;</span></span>
-<span id="cb45-47"><a href="#cb45-47"></a>                <span class="fu">},</span></span>
-<span id="cb45-48"><a href="#cb45-48"></a>                <span class="dt">&quot;age&quot;</span><span class="fu">:</span> <span class="fu">{</span></span>
-<span id="cb45-49"><a href="#cb45-49"></a>                    <span class="dt">&quot;text&quot;</span><span class="fu">:</span> <span class="st">&quot;23&quot;</span><span class="fu">,</span></span>
-<span id="cb45-50"><a href="#cb45-50"></a>                    <span class="dt">&quot;number&quot;</span><span class="fu">:</span> <span class="dv">23</span></span>
-<span id="cb45-51"><a href="#cb45-51"></a>                <span class="fu">},</span></span>
-<span id="cb45-52"><a href="#cb45-52"></a>                <span class="dt">&quot;gender&quot;</span><span class="fu">:</span> <span class="fu">{</span></span>
-<span id="cb45-53"><a href="#cb45-53"></a>                    <span class="dt">&quot;text&quot;</span><span class="fu">:</span> <span class="st">&quot;Male&quot;</span></span>
-<span id="cb45-54"><a href="#cb45-54"></a>                <span class="fu">},</span></span>
-<span id="cb45-55"><a href="#cb45-55"></a>                <span class="dt">&quot;join_date&quot;</span><span class="fu">:</span> <span class="fu">{</span></span>
-<span id="cb45-56"><a href="#cb45-56"></a>                    <span class="dt">&quot;text&quot;</span><span class="fu">:</span> <span class="st">&quot;2017-12-02&quot;</span><span class="fu">,</span></span>
-<span id="cb45-57"><a href="#cb45-57"></a>                    <span class="dt">&quot;datetime&quot;</span><span class="fu">:</span> <span class="st">&quot;2017-12-02T00:00:00.000000-02:00&quot;</span></span>
-<span id="cb45-58"><a href="#cb45-58"></a>                <span class="fu">}</span></span>
-<span id="cb45-59"><a href="#cb45-59"></a>            <span class="fu">}</span></span>
-<span id="cb45-60"><a href="#cb45-60"></a>        <span class="fu">},</span></span>
-<span id="cb45-61"><a href="#cb45-61"></a>        <span class="dt">&quot;status&quot;</span><span class="fu">:</span> <span class="st">&quot;completed&quot;</span><span class="fu">,</span></span>
-<span id="cb45-62"><a href="#cb45-62"></a>        <span class="dt">&quot;results&quot;</span><span class="fu">:</span> <span class="fu">{</span></span>
-<span id="cb45-63"><a href="#cb45-63"></a>            <span class="dt">&quot;2factor&quot;</span><span class="fu">:</span> <span class="fu">{</span></span>
-<span id="cb45-64"><a href="#cb45-64"></a>                <span class="dt">&quot;name&quot;</span><span class="fu">:</span> <span class="st">&quot;2Factor&quot;</span><span class="fu">,</span></span>
-<span id="cb45-65"><a href="#cb45-65"></a>                <span class="dt">&quot;value&quot;</span><span class="fu">:</span> <span class="st">&quot;34634624463525&quot;</span><span class="fu">,</span></span>
-<span id="cb45-66"><a href="#cb45-66"></a>                <span class="dt">&quot;node_uuid&quot;</span><span class="fu">:</span> <span class="st">&quot;f5bb9b7a-7b5e-45c3-8f0e-61b4e95edf03&quot;</span><span class="fu">,</span></span>
-<span id="cb45-67"><a href="#cb45-67"></a>                <span class="dt">&quot;created_on&quot;</span><span class="fu">:</span> <span class="st">&quot;2018-04-11T18:24:30.123456Z&quot;</span></span>
-<span id="cb45-68"><a href="#cb45-68"></a>            <span class="fu">},</span></span>
-<span id="cb45-69"><a href="#cb45-69"></a>            <span class="dt">&quot;favorite_color&quot;</span><span class="fu">:</span> <span class="fu">{</span></span>
-<span id="cb45-70"><a href="#cb45-70"></a>                <span class="dt">&quot;name&quot;</span><span class="fu">:</span> <span class="st">&quot;Favorite Color&quot;</span><span class="fu">,</span></span>
-<span id="cb45-71"><a href="#cb45-71"></a>                <span class="dt">&quot;value&quot;</span><span class="fu">:</span> <span class="st">&quot;red&quot;</span><span class="fu">,</span></span>
-<span id="cb45-72"><a href="#cb45-72"></a>                <span class="dt">&quot;category&quot;</span><span class="fu">:</span> <span class="st">&quot;Red&quot;</span><span class="fu">,</span></span>
-<span id="cb45-73"><a href="#cb45-73"></a>                <span class="dt">&quot;node_uuid&quot;</span><span class="fu">:</span> <span class="st">&quot;f5bb9b7a-7b5e-45c3-8f0e-61b4e95edf03&quot;</span><span class="fu">,</span></span>
-<span id="cb45-74"><a href="#cb45-74"></a>                <span class="dt">&quot;created_on&quot;</span><span class="fu">:</span> <span class="st">&quot;2018-04-11T18:24:30.123456Z&quot;</span></span>
-<span id="cb45-75"><a href="#cb45-75"></a>            <span class="fu">},</span></span>
-<span id="cb45-76"><a href="#cb45-76"></a>            <span class="dt">&quot;intent&quot;</span><span class="fu">:</span> <span class="fu">{</span></span>
-<span id="cb45-77"><a href="#cb45-77"></a>                <span class="dt">&quot;name&quot;</span><span class="fu">:</span> <span class="st">&quot;Intent&quot;</span><span class="fu">,</span></span>
-<span id="cb45-78"><a href="#cb45-78"></a>                <span class="dt">&quot;value&quot;</span><span class="fu">:</span> <span class="st">&quot;book_flight&quot;</span><span class="fu">,</span></span>
-<span id="cb45-79"><a href="#cb45-79"></a>                <span class="dt">&quot;category&quot;</span><span class="fu">:</span> <span class="st">&quot;Success&quot;</span><span class="fu">,</span></span>
-<span id="cb45-80"><a href="#cb45-80"></a>                <span class="dt">&quot;node_uuid&quot;</span><span class="fu">:</span> <span class="st">&quot;f5bb9b7a-7b5e-45c3-8f0e-61b4e95edf03&quot;</span><span class="fu">,</span></span>
-<span id="cb45-81"><a href="#cb45-81"></a>                <span class="dt">&quot;input&quot;</span><span class="fu">:</span> <span class="st">&quot;Hi there&quot;</span><span class="fu">,</span></span>
-<span id="cb45-82"><a href="#cb45-82"></a>                <span class="dt">&quot;extra&quot;</span><span class="fu">:</span> <span class="fu">{</span></span>
-<span id="cb45-83"><a href="#cb45-83"></a>                    <span class="dt">&quot;intents&quot;</span><span class="fu">:</span> <span class="ot">[</span></span>
-<span id="cb45-84"><a href="#cb45-84"></a>                        <span class="fu">{</span></span>
-<span id="cb45-85"><a href="#cb45-85"></a>                            <span class="dt">&quot;name&quot;</span><span class="fu">:</span> <span class="st">&quot;book_flight&quot;</span><span class="fu">,</span></span>
-<span id="cb45-86"><a href="#cb45-86"></a>                            <span class="dt">&quot;confidence&quot;</span><span class="fu">:</span> <span class="fl">0.5</span></span>
-<span id="cb45-87"><a href="#cb45-87"></a>                        <span class="fu">}</span><span class="ot">,</span></span>
-<span id="cb45-88"><a href="#cb45-88"></a>                        <span class="fu">{</span></span>
-<span id="cb45-89"><a href="#cb45-89"></a>                            <span class="dt">&quot;name&quot;</span><span class="fu">:</span> <span class="st">&quot;book_hotel&quot;</span><span class="fu">,</span></span>
-<span id="cb45-90"><a href="#cb45-90"></a>                            <span class="dt">&quot;confidence&quot;</span><span class="fu">:</span> <span class="fl">0.25</span></span>
-<span id="cb45-91"><a href="#cb45-91"></a>                        <span class="fu">}</span></span>
-<span id="cb45-92"><a href="#cb45-92"></a>                    <span class="ot">]</span><span class="fu">,</span></span>
-<span id="cb45-93"><a href="#cb45-93"></a>                    <span class="dt">&quot;entities&quot;</span><span class="fu">:</span> <span class="fu">{</span></span>
-<span id="cb45-94"><a href="#cb45-94"></a>                        <span class="dt">&quot;location&quot;</span><span class="fu">:</span> <span class="ot">[</span></span>
-<span id="cb45-95"><a href="#cb45-95"></a>                            <span class="fu">{</span></span>
-<span id="cb45-96"><a href="#cb45-96"></a>                                <span class="dt">&quot;value&quot;</span><span class="fu">:</span> <span class="st">&quot;Quito&quot;</span><span class="fu">,</span></span>
-<span id="cb45-97"><a href="#cb45-97"></a>                                <span class="dt">&quot;confidence&quot;</span><span class="fu">:</span> <span class="dv">1</span></span>
-<span id="cb45-98"><a href="#cb45-98"></a>                            <span class="fu">}</span></span>
-<span id="cb45-99"><a href="#cb45-99"></a>                        <span class="ot">]</span></span>
-<span id="cb45-100"><a href="#cb45-100"></a>                    <span class="fu">}</span></span>
-<span id="cb45-101"><a href="#cb45-101"></a>                <span class="fu">},</span></span>
-<span id="cb45-102"><a href="#cb45-102"></a>                <span class="dt">&quot;created_on&quot;</span><span class="fu">:</span> <span class="st">&quot;2018-04-11T18:24:30.123456Z&quot;</span></span>
-<span id="cb45-103"><a href="#cb45-103"></a>            <span class="fu">},</span></span>
-<span id="cb45-104"><a href="#cb45-104"></a>            <span class="dt">&quot;phone_number&quot;</span><span class="fu">:</span> <span class="fu">{</span></span>
-<span id="cb45-105"><a href="#cb45-105"></a>                <span class="dt">&quot;name&quot;</span><span class="fu">:</span> <span class="st">&quot;Phone Number&quot;</span><span class="fu">,</span></span>
-<span id="cb45-106"><a href="#cb45-106"></a>                <span class="dt">&quot;value&quot;</span><span class="fu">:</span> <span class="st">&quot;+12344563452&quot;</span><span class="fu">,</span></span>
-<span id="cb45-107"><a href="#cb45-107"></a>                <span class="dt">&quot;node_uuid&quot;</span><span class="fu">:</span> <span class="st">&quot;f5bb9b7a-7b5e-45c3-8f0e-61b4e95edf03&quot;</span><span class="fu">,</span></span>
-<span id="cb45-108"><a href="#cb45-108"></a>                <span class="dt">&quot;created_on&quot;</span><span class="fu">:</span> <span class="st">&quot;2018-04-11T18:24:30.123456Z&quot;</span></span>
-<span id="cb45-109"><a href="#cb45-109"></a>            <span class="fu">},</span></span>
-<span id="cb45-110"><a href="#cb45-110"></a>            <span class="dt">&quot;webhook&quot;</span><span class="fu">:</span> <span class="fu">{</span></span>
-<span id="cb45-111"><a href="#cb45-111"></a>                <span class="dt">&quot;name&quot;</span><span class="fu">:</span> <span class="st">&quot;webhook&quot;</span><span class="fu">,</span></span>
-<span id="cb45-112"><a href="#cb45-112"></a>                <span class="dt">&quot;value&quot;</span><span class="fu">:</span> <span class="st">&quot;200&quot;</span><span class="fu">,</span></span>
-<span id="cb45-113"><a href="#cb45-113"></a>                <span class="dt">&quot;category&quot;</span><span class="fu">:</span> <span class="st">&quot;Success&quot;</span><span class="fu">,</span></span>
-<span id="cb45-114"><a href="#cb45-114"></a>                <span class="dt">&quot;node_uuid&quot;</span><span class="fu">:</span> <span class="st">&quot;f5bb9b7a-7b5e-45c3-8f0e-61b4e95edf03&quot;</span><span class="fu">,</span></span>
-<span id="cb45-115"><a href="#cb45-115"></a>                <span class="dt">&quot;input&quot;</span><span class="fu">:</span> <span class="st">&quot;GET http://127.0.0.1:49998/?content=%7B%22results%22%3A%5B%7B%22state%22%3A%22WA%22%7D%2C%7B%22state%22%3A%22IN%22%7D%5D%7D&quot;</span><span class="fu">,</span></span>
-<span id="cb45-116"><a href="#cb45-116"></a>                <span class="dt">&quot;extra&quot;</span><span class="fu">:</span> <span class="fu">{</span></span>
-<span id="cb45-117"><a href="#cb45-117"></a>                    <span class="dt">&quot;results&quot;</span><span class="fu">:</span> <span class="ot">[</span></span>
-<span id="cb45-118"><a href="#cb45-118"></a>                        <span class="fu">{</span></span>
-<span id="cb45-119"><a href="#cb45-119"></a>                            <span class="dt">&quot;state&quot;</span><span class="fu">:</span> <span class="st">&quot;WA&quot;</span></span>
-<span id="cb45-120"><a href="#cb45-120"></a>                        <span class="fu">}</span><span class="ot">,</span></span>
-<span id="cb45-121"><a href="#cb45-121"></a>                        <span class="fu">{</span></span>
-<span id="cb45-122"><a href="#cb45-122"></a>                            <span class="dt">&quot;state&quot;</span><span class="fu">:</span> <span class="st">&quot;IN&quot;</span></span>
-<span id="cb45-123"><a href="#cb45-123"></a>                        <span class="fu">}</span></span>
-<span id="cb45-124"><a href="#cb45-124"></a>                    <span class="ot">]</span></span>
-<span id="cb45-125"><a href="#cb45-125"></a>                <span class="fu">},</span></span>
-<span id="cb45-126"><a href="#cb45-126"></a>                <span class="dt">&quot;created_on&quot;</span><span class="fu">:</span> <span class="st">&quot;2018-04-11T18:24:30.123456Z&quot;</span></span>
-<span id="cb45-127"><a href="#cb45-127"></a>            <span class="fu">}</span></span>
-<span id="cb45-128"><a href="#cb45-128"></a>        <span class="fu">}</span></span>
-<span id="cb45-129"><a href="#cb45-129"></a>    <span class="fu">}</span></span>
-<span id="cb45-130"><a href="#cb45-130"></a><span class="fu">}</span></span></code></pre></div>
->>>>>>> 76541c6d
+<span id="cb47-32"><a href="#cb47-32"></a>                <span class="st">&quot;mailto:foo@bar.com&quot;</span></span>
+<span id="cb47-33"><a href="#cb47-33"></a>            <span class="ot">]</span><span class="fu">,</span></span>
+<span id="cb47-34"><a href="#cb47-34"></a>            <span class="dt">&quot;groups&quot;</span><span class="fu">:</span> <span class="ot">[</span></span>
+<span id="cb47-35"><a href="#cb47-35"></a>                <span class="fu">{</span></span>
+<span id="cb47-36"><a href="#cb47-36"></a>                    <span class="dt">&quot;uuid&quot;</span><span class="fu">:</span> <span class="st">&quot;b7cf0d83-f1c9-411c-96fd-c511a4cfa86d&quot;</span><span class="fu">,</span></span>
+<span id="cb47-37"><a href="#cb47-37"></a>                    <span class="dt">&quot;name&quot;</span><span class="fu">:</span> <span class="st">&quot;Testers&quot;</span></span>
+<span id="cb47-38"><a href="#cb47-38"></a>                <span class="fu">}</span><span class="ot">,</span></span>
+<span id="cb47-39"><a href="#cb47-39"></a>                <span class="fu">{</span></span>
+<span id="cb47-40"><a href="#cb47-40"></a>                    <span class="dt">&quot;uuid&quot;</span><span class="fu">:</span> <span class="st">&quot;4f1f98fc-27a7-4a69-bbdb-24744ba739a9&quot;</span><span class="fu">,</span></span>
+<span id="cb47-41"><a href="#cb47-41"></a>                    <span class="dt">&quot;name&quot;</span><span class="fu">:</span> <span class="st">&quot;Males&quot;</span></span>
+<span id="cb47-42"><a href="#cb47-42"></a>                <span class="fu">}</span></span>
+<span id="cb47-43"><a href="#cb47-43"></a>            <span class="ot">]</span><span class="fu">,</span></span>
+<span id="cb47-44"><a href="#cb47-44"></a>            <span class="dt">&quot;fields&quot;</span><span class="fu">:</span> <span class="fu">{</span></span>
+<span id="cb47-45"><a href="#cb47-45"></a>                <span class="dt">&quot;activation_token&quot;</span><span class="fu">:</span> <span class="fu">{</span></span>
+<span id="cb47-46"><a href="#cb47-46"></a>                    <span class="dt">&quot;text&quot;</span><span class="fu">:</span> <span class="st">&quot;AACC55&quot;</span></span>
+<span id="cb47-47"><a href="#cb47-47"></a>                <span class="fu">},</span></span>
+<span id="cb47-48"><a href="#cb47-48"></a>                <span class="dt">&quot;age&quot;</span><span class="fu">:</span> <span class="fu">{</span></span>
+<span id="cb47-49"><a href="#cb47-49"></a>                    <span class="dt">&quot;text&quot;</span><span class="fu">:</span> <span class="st">&quot;23&quot;</span><span class="fu">,</span></span>
+<span id="cb47-50"><a href="#cb47-50"></a>                    <span class="dt">&quot;number&quot;</span><span class="fu">:</span> <span class="dv">23</span></span>
+<span id="cb47-51"><a href="#cb47-51"></a>                <span class="fu">},</span></span>
+<span id="cb47-52"><a href="#cb47-52"></a>                <span class="dt">&quot;gender&quot;</span><span class="fu">:</span> <span class="fu">{</span></span>
+<span id="cb47-53"><a href="#cb47-53"></a>                    <span class="dt">&quot;text&quot;</span><span class="fu">:</span> <span class="st">&quot;Male&quot;</span></span>
+<span id="cb47-54"><a href="#cb47-54"></a>                <span class="fu">},</span></span>
+<span id="cb47-55"><a href="#cb47-55"></a>                <span class="dt">&quot;join_date&quot;</span><span class="fu">:</span> <span class="fu">{</span></span>
+<span id="cb47-56"><a href="#cb47-56"></a>                    <span class="dt">&quot;text&quot;</span><span class="fu">:</span> <span class="st">&quot;2017-12-02&quot;</span><span class="fu">,</span></span>
+<span id="cb47-57"><a href="#cb47-57"></a>                    <span class="dt">&quot;datetime&quot;</span><span class="fu">:</span> <span class="st">&quot;2017-12-02T00:00:00.000000-02:00&quot;</span></span>
+<span id="cb47-58"><a href="#cb47-58"></a>                <span class="fu">}</span></span>
+<span id="cb47-59"><a href="#cb47-59"></a>            <span class="fu">}</span></span>
+<span id="cb47-60"><a href="#cb47-60"></a>        <span class="fu">},</span></span>
+<span id="cb47-61"><a href="#cb47-61"></a>        <span class="dt">&quot;status&quot;</span><span class="fu">:</span> <span class="st">&quot;completed&quot;</span><span class="fu">,</span></span>
+<span id="cb47-62"><a href="#cb47-62"></a>        <span class="dt">&quot;results&quot;</span><span class="fu">:</span> <span class="fu">{</span></span>
+<span id="cb47-63"><a href="#cb47-63"></a>            <span class="dt">&quot;2factor&quot;</span><span class="fu">:</span> <span class="fu">{</span></span>
+<span id="cb47-64"><a href="#cb47-64"></a>                <span class="dt">&quot;name&quot;</span><span class="fu">:</span> <span class="st">&quot;2Factor&quot;</span><span class="fu">,</span></span>
+<span id="cb47-65"><a href="#cb47-65"></a>                <span class="dt">&quot;value&quot;</span><span class="fu">:</span> <span class="st">&quot;34634624463525&quot;</span><span class="fu">,</span></span>
+<span id="cb47-66"><a href="#cb47-66"></a>                <span class="dt">&quot;node_uuid&quot;</span><span class="fu">:</span> <span class="st">&quot;f5bb9b7a-7b5e-45c3-8f0e-61b4e95edf03&quot;</span><span class="fu">,</span></span>
+<span id="cb47-67"><a href="#cb47-67"></a>                <span class="dt">&quot;created_on&quot;</span><span class="fu">:</span> <span class="st">&quot;2018-04-11T18:24:30.123456Z&quot;</span></span>
+<span id="cb47-68"><a href="#cb47-68"></a>            <span class="fu">},</span></span>
+<span id="cb47-69"><a href="#cb47-69"></a>            <span class="dt">&quot;favorite_color&quot;</span><span class="fu">:</span> <span class="fu">{</span></span>
+<span id="cb47-70"><a href="#cb47-70"></a>                <span class="dt">&quot;name&quot;</span><span class="fu">:</span> <span class="st">&quot;Favorite Color&quot;</span><span class="fu">,</span></span>
+<span id="cb47-71"><a href="#cb47-71"></a>                <span class="dt">&quot;value&quot;</span><span class="fu">:</span> <span class="st">&quot;red&quot;</span><span class="fu">,</span></span>
+<span id="cb47-72"><a href="#cb47-72"></a>                <span class="dt">&quot;category&quot;</span><span class="fu">:</span> <span class="st">&quot;Red&quot;</span><span class="fu">,</span></span>
+<span id="cb47-73"><a href="#cb47-73"></a>                <span class="dt">&quot;node_uuid&quot;</span><span class="fu">:</span> <span class="st">&quot;f5bb9b7a-7b5e-45c3-8f0e-61b4e95edf03&quot;</span><span class="fu">,</span></span>
+<span id="cb47-74"><a href="#cb47-74"></a>                <span class="dt">&quot;created_on&quot;</span><span class="fu">:</span> <span class="st">&quot;2018-04-11T18:24:30.123456Z&quot;</span></span>
+<span id="cb47-75"><a href="#cb47-75"></a>            <span class="fu">},</span></span>
+<span id="cb47-76"><a href="#cb47-76"></a>            <span class="dt">&quot;intent&quot;</span><span class="fu">:</span> <span class="fu">{</span></span>
+<span id="cb47-77"><a href="#cb47-77"></a>                <span class="dt">&quot;name&quot;</span><span class="fu">:</span> <span class="st">&quot;Intent&quot;</span><span class="fu">,</span></span>
+<span id="cb47-78"><a href="#cb47-78"></a>                <span class="dt">&quot;value&quot;</span><span class="fu">:</span> <span class="st">&quot;book_flight&quot;</span><span class="fu">,</span></span>
+<span id="cb47-79"><a href="#cb47-79"></a>                <span class="dt">&quot;category&quot;</span><span class="fu">:</span> <span class="st">&quot;Success&quot;</span><span class="fu">,</span></span>
+<span id="cb47-80"><a href="#cb47-80"></a>                <span class="dt">&quot;node_uuid&quot;</span><span class="fu">:</span> <span class="st">&quot;f5bb9b7a-7b5e-45c3-8f0e-61b4e95edf03&quot;</span><span class="fu">,</span></span>
+<span id="cb47-81"><a href="#cb47-81"></a>                <span class="dt">&quot;input&quot;</span><span class="fu">:</span> <span class="st">&quot;Hi there&quot;</span><span class="fu">,</span></span>
+<span id="cb47-82"><a href="#cb47-82"></a>                <span class="dt">&quot;extra&quot;</span><span class="fu">:</span> <span class="fu">{</span></span>
+<span id="cb47-83"><a href="#cb47-83"></a>                    <span class="dt">&quot;intents&quot;</span><span class="fu">:</span> <span class="ot">[</span></span>
+<span id="cb47-84"><a href="#cb47-84"></a>                        <span class="fu">{</span></span>
+<span id="cb47-85"><a href="#cb47-85"></a>                            <span class="dt">&quot;name&quot;</span><span class="fu">:</span> <span class="st">&quot;book_flight&quot;</span><span class="fu">,</span></span>
+<span id="cb47-86"><a href="#cb47-86"></a>                            <span class="dt">&quot;confidence&quot;</span><span class="fu">:</span> <span class="fl">0.5</span></span>
+<span id="cb47-87"><a href="#cb47-87"></a>                        <span class="fu">}</span><span class="ot">,</span></span>
+<span id="cb47-88"><a href="#cb47-88"></a>                        <span class="fu">{</span></span>
+<span id="cb47-89"><a href="#cb47-89"></a>                            <span class="dt">&quot;name&quot;</span><span class="fu">:</span> <span class="st">&quot;book_hotel&quot;</span><span class="fu">,</span></span>
+<span id="cb47-90"><a href="#cb47-90"></a>                            <span class="dt">&quot;confidence&quot;</span><span class="fu">:</span> <span class="fl">0.25</span></span>
+<span id="cb47-91"><a href="#cb47-91"></a>                        <span class="fu">}</span></span>
+<span id="cb47-92"><a href="#cb47-92"></a>                    <span class="ot">]</span><span class="fu">,</span></span>
+<span id="cb47-93"><a href="#cb47-93"></a>                    <span class="dt">&quot;entities&quot;</span><span class="fu">:</span> <span class="fu">{</span></span>
+<span id="cb47-94"><a href="#cb47-94"></a>                        <span class="dt">&quot;location&quot;</span><span class="fu">:</span> <span class="ot">[</span></span>
+<span id="cb47-95"><a href="#cb47-95"></a>                            <span class="fu">{</span></span>
+<span id="cb47-96"><a href="#cb47-96"></a>                                <span class="dt">&quot;value&quot;</span><span class="fu">:</span> <span class="st">&quot;Quito&quot;</span><span class="fu">,</span></span>
+<span id="cb47-97"><a href="#cb47-97"></a>                                <span class="dt">&quot;confidence&quot;</span><span class="fu">:</span> <span class="dv">1</span></span>
+<span id="cb47-98"><a href="#cb47-98"></a>                            <span class="fu">}</span></span>
+<span id="cb47-99"><a href="#cb47-99"></a>                        <span class="ot">]</span></span>
+<span id="cb47-100"><a href="#cb47-100"></a>                    <span class="fu">}</span></span>
+<span id="cb47-101"><a href="#cb47-101"></a>                <span class="fu">},</span></span>
+<span id="cb47-102"><a href="#cb47-102"></a>                <span class="dt">&quot;created_on&quot;</span><span class="fu">:</span> <span class="st">&quot;2018-04-11T18:24:30.123456Z&quot;</span></span>
+<span id="cb47-103"><a href="#cb47-103"></a>            <span class="fu">},</span></span>
+<span id="cb47-104"><a href="#cb47-104"></a>            <span class="dt">&quot;phone_number&quot;</span><span class="fu">:</span> <span class="fu">{</span></span>
+<span id="cb47-105"><a href="#cb47-105"></a>                <span class="dt">&quot;name&quot;</span><span class="fu">:</span> <span class="st">&quot;Phone Number&quot;</span><span class="fu">,</span></span>
+<span id="cb47-106"><a href="#cb47-106"></a>                <span class="dt">&quot;value&quot;</span><span class="fu">:</span> <span class="st">&quot;+12344563452&quot;</span><span class="fu">,</span></span>
+<span id="cb47-107"><a href="#cb47-107"></a>                <span class="dt">&quot;node_uuid&quot;</span><span class="fu">:</span> <span class="st">&quot;f5bb9b7a-7b5e-45c3-8f0e-61b4e95edf03&quot;</span><span class="fu">,</span></span>
+<span id="cb47-108"><a href="#cb47-108"></a>                <span class="dt">&quot;created_on&quot;</span><span class="fu">:</span> <span class="st">&quot;2018-04-11T18:24:30.123456Z&quot;</span></span>
+<span id="cb47-109"><a href="#cb47-109"></a>            <span class="fu">},</span></span>
+<span id="cb47-110"><a href="#cb47-110"></a>            <span class="dt">&quot;webhook&quot;</span><span class="fu">:</span> <span class="fu">{</span></span>
+<span id="cb47-111"><a href="#cb47-111"></a>                <span class="dt">&quot;name&quot;</span><span class="fu">:</span> <span class="st">&quot;webhook&quot;</span><span class="fu">,</span></span>
+<span id="cb47-112"><a href="#cb47-112"></a>                <span class="dt">&quot;value&quot;</span><span class="fu">:</span> <span class="st">&quot;200&quot;</span><span class="fu">,</span></span>
+<span id="cb47-113"><a href="#cb47-113"></a>                <span class="dt">&quot;category&quot;</span><span class="fu">:</span> <span class="st">&quot;Success&quot;</span><span class="fu">,</span></span>
+<span id="cb47-114"><a href="#cb47-114"></a>                <span class="dt">&quot;node_uuid&quot;</span><span class="fu">:</span> <span class="st">&quot;f5bb9b7a-7b5e-45c3-8f0e-61b4e95edf03&quot;</span><span class="fu">,</span></span>
+<span id="cb47-115"><a href="#cb47-115"></a>                <span class="dt">&quot;input&quot;</span><span class="fu">:</span> <span class="st">&quot;GET http://127.0.0.1:49998/?content=%7B%22results%22%3A%5B%7B%22state%22%3A%22WA%22%7D%2C%7B%22state%22%3A%22IN%22%7D%5D%7D&quot;</span><span class="fu">,</span></span>
+<span id="cb47-116"><a href="#cb47-116"></a>                <span class="dt">&quot;extra&quot;</span><span class="fu">:</span> <span class="fu">{</span></span>
+<span id="cb47-117"><a href="#cb47-117"></a>                    <span class="dt">&quot;results&quot;</span><span class="fu">:</span> <span class="ot">[</span></span>
+<span id="cb47-118"><a href="#cb47-118"></a>                        <span class="fu">{</span></span>
+<span id="cb47-119"><a href="#cb47-119"></a>                            <span class="dt">&quot;state&quot;</span><span class="fu">:</span> <span class="st">&quot;WA&quot;</span></span>
+<span id="cb47-120"><a href="#cb47-120"></a>                        <span class="fu">}</span><span class="ot">,</span></span>
+<span id="cb47-121"><a href="#cb47-121"></a>                        <span class="fu">{</span></span>
+<span id="cb47-122"><a href="#cb47-122"></a>                            <span class="dt">&quot;state&quot;</span><span class="fu">:</span> <span class="st">&quot;IN&quot;</span></span>
+<span id="cb47-123"><a href="#cb47-123"></a>                        <span class="fu">}</span></span>
+<span id="cb47-124"><a href="#cb47-124"></a>                    <span class="ot">]</span></span>
+<span id="cb47-125"><a href="#cb47-125"></a>                <span class="fu">},</span></span>
+<span id="cb47-126"><a href="#cb47-126"></a>                <span class="dt">&quot;created_on&quot;</span><span class="fu">:</span> <span class="st">&quot;2018-04-11T18:24:30.123456Z&quot;</span></span>
+<span id="cb47-127"><a href="#cb47-127"></a>            <span class="fu">}</span></span>
+<span id="cb47-128"><a href="#cb47-128"></a>        <span class="fu">}</span></span>
+<span id="cb47-129"><a href="#cb47-129"></a>    <span class="fu">}</span></span>
+<span id="cb47-130"><a href="#cb47-130"></a><span class="fu">}</span></span></code></pre></div>
 </div>
 <h2 class="item_title">
 <a name="action:transfer_airtime" href="#action:transfer_airtime">transfer_airtime</a>

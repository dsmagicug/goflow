--- conflicted
+++ resolved
@@ -27,13 +27,7 @@
 var version = "Dev"
 
 func main() {
-<<<<<<< HEAD
 	config := NewConfigWithPath("flowserver.toml")
-=======
-	m := NewConfigWithPath("flowserver.toml")
-	config := new(Config)
-	m.MustLoad(config)
->>>>>>> 227a54a8
 
 	// if we have a custom version, use it
 	if version != "Dev" {

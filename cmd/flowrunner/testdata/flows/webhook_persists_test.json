{
    "outputs": [
        {
<<<<<<< HEAD
            "events": [],
=======
            "events": [
                {
                    "created_on": "2018-07-06T12:30:03.123456789Z",
                    "msg": {
                        "channel": {
                            "name": "Android Channel",
                            "uuid": "57f1078f-88aa-46f4-a59a-948a5739c03d"
                        },
                        "text": "This is the first message.",
                        "urn": "tel:+12065551212",
                        "uuid": "8720f157-ca1c-432f-9c0b-2014ddc77094"
                    },
                    "step_uuid": "692926ea-09d6-4942-bd38-d266ec8d3716",
                    "type": "msg_created"
                },
                {
                    "created_on": "2018-07-06T12:30:07.123456789Z",
                    "request": "GET /?cmd=success HTTP/1.1\r\nHost: 127.0.0.1:49999\r\nUser-Agent: goflow-testing\r\nAccept-Encoding: gzip\r\n\r\n",
                    "response": "HTTP/1.1 200 OK\r\nContent-Length: 16\r\nContent-Type: text/plain; charset=utf-8\r\nDate: Wed, 11 Apr 2018 18:24:30 GMT\r\n\r\n{ \"ok\": \"true\" }",
                    "status": "success",
                    "step_uuid": "c34b6c7d-fa06-4563-92a3-d648ab64bccb",
                    "time_taken": 1000,
                    "type": "webhook_called",
                    "url": "http://127.0.0.1:49999/?cmd=success"
                },
                {
                    "category": "Success",
                    "created_on": "2018-07-06T12:30:09.123456789Z",
                    "extra": {
                        "ok": "true"
                    },
                    "input": "GET http://127.0.0.1:49999/?cmd=success",
                    "name": "webhook",
                    "step_uuid": "c34b6c7d-fa06-4563-92a3-d648ab64bccb",
                    "type": "run_result_changed",
                    "value": "200"
                },
                {
                    "created_on": "2018-07-06T12:30:11.123456789Z",
                    "msg": {
                        "channel": {
                            "name": "Android Channel",
                            "uuid": "57f1078f-88aa-46f4-a59a-948a5739c03d"
                        },
                        "text": "The status is true. Send something",
                        "urn": "tel:+12065551212",
                        "uuid": "970b8069-50f5-4f6f-8f41-6b2d9f33d623"
                    },
                    "step_uuid": "5802813d-6c58-4292-8228-9728778b6c98",
                    "type": "msg_created"
                },
                {
                    "created_on": "2018-07-06T12:30:13.123456789Z",
                    "step_uuid": "5ecda5fc-951c-437b-a17e-f85e49829fb9",
                    "type": "msg_wait"
                }
            ],
>>>>>>> cf14e447
            "session": {
                "contact": {
                    "created_on": "2000-01-01T00:00:00Z",
                    "fields": {
                        "first_name": {
                            "text": "Ben"
                        },
                        "state": {
                            "state": "Ecuador > Azuay",
                            "text": "Ecuador > Azuay"
                        }
                    },
                    "id": 1234567,
                    "language": "eng",
                    "name": "Ben Haggerty",
                    "timezone": "America/Guayaquil",
                    "urns": [
                        "tel:+12065551212",
                        "facebook:1122334455667788",
                        "mailto:ben@macklemore"
                    ],
                    "uuid": "ba96bf7f-bc2a-4873-a7c7-254d1927c4e3"
                },
                "environment": {
                    "date_format": "YYYY-MM-DD",
                    "languages": [
                        "eng"
                    ],
                    "redaction_policy": "none",
                    "time_format": "hh:mm",
                    "timezone": "America/Los_Angeles"
                },
                "runs": [
                    {
                        "created_on": "2018-07-06T12:30:00.123456789Z",
                        "events": [
                            {
                                "created_on": "2018-07-06T12:30:03.123456789Z",
                                "msg": {
                                    "channel": {
                                        "name": "Android Channel",
                                        "uuid": "57f1078f-88aa-46f4-a59a-948a5739c03d"
                                    },
                                    "text": "This is the first message.",
                                    "urn": "tel:+12065551212",
                                    "uuid": "8720f157-ca1c-432f-9c0b-2014ddc77094"
                                },
                                "step_uuid": "692926ea-09d6-4942-bd38-d266ec8d3716",
                                "type": "msg_created"
                            },
                            {
                                "created_on": "2018-07-06T12:30:07.123456789Z",
                                "request": "GET /?cmd=success HTTP/1.1\r\nHost: 127.0.0.1:49999\r\nUser-Agent: goflow-testing\r\nAccept-Encoding: gzip\r\n\r\n",
                                "response": "HTTP/1.1 200 OK\r\nContent-Length: 16\r\nContent-Type: text/plain; charset=utf-8\r\nDate: Wed, 11 Apr 2018 18:24:30 GMT\r\n\r\n{ \"ok\": \"true\" }",
                                "status": "success",
                                "step_uuid": "c34b6c7d-fa06-4563-92a3-d648ab64bccb",
                                "time_taken": 1000,
                                "type": "webhook_called",
                                "url": "http://127.0.0.1:49999/?cmd=success"
                            },
                            {
                                "category": "Success",
                                "created_on": "2018-07-06T12:30:09.123456789Z",
                                "extra": {
                                    "ok": "true"
                                },
                                "input": "GET http://127.0.0.1:49999/?cmd=success",
                                "name": "webhook",
                                "step_uuid": "c34b6c7d-fa06-4563-92a3-d648ab64bccb",
                                "type": "run_result_changed",
                                "value": "200"
                            },
                            {
                                "created_on": "2018-07-06T12:30:11.123456789Z",
                                "msg": {
                                    "channel": {
                                        "name": "Android Channel",
                                        "uuid": "57f1078f-88aa-46f4-a59a-948a5739c03d"
                                    },
                                    "text": "The status is true. Send something",
                                    "urn": "tel:+12065551212",
                                    "uuid": "970b8069-50f5-4f6f-8f41-6b2d9f33d623"
                                },
                                "step_uuid": "5802813d-6c58-4292-8228-9728778b6c98",
                                "type": "msg_created"
                            },
                            {
                                "created_on": "2018-07-06T12:30:13.123456789Z",
                                "step_uuid": "5ecda5fc-951c-437b-a17e-f85e49829fb9",
                                "type": "msg_wait"
                            }
                        ],
                        "exited_on": null,
                        "expires_on": "2018-07-06T12:30:01.123456789Z",
                        "flow": {
                            "name": "Webhook Test",
                            "uuid": "08d8a831-ca01-4a33-a26d-40f83aa4b625"
                        },
                        "path": [
                            {
                                "arrived_on": "2018-07-06T12:30:02.123456789Z",
                                "exit_uuid": "ea324c82-a83b-4e85-8c61-8642d0a70a3d",
                                "node_uuid": "e7cd9720-9f37-4862-9e9e-007414a04762",
                                "uuid": "692926ea-09d6-4942-bd38-d266ec8d3716"
                            },
                            {
                                "arrived_on": "2018-07-06T12:30:04.123456789Z",
                                "exit_uuid": "bb09f6b6-89f4-45bd-8cc9-1d4655914590",
                                "node_uuid": "be37f70c-e02a-4a67-9ff2-07609e86bbeb",
                                "uuid": "c34b6c7d-fa06-4563-92a3-d648ab64bccb"
                            },
                            {
                                "arrived_on": "2018-07-06T12:30:10.123456789Z",
                                "exit_uuid": "cf472a83-3041-4d4b-a765-dea6dc0a9c00",
                                "node_uuid": "186ff11c-61ec-456c-8e28-ec59fa2fb523",
                                "uuid": "5802813d-6c58-4292-8228-9728778b6c98"
                            },
                            {
                                "arrived_on": "2018-07-06T12:30:12.123456789Z",
                                "node_uuid": "d08e402f-0d6f-413c-8336-bd8a3bcc432b",
                                "uuid": "5ecda5fc-951c-437b-a17e-f85e49829fb9"
                            }
                        ],
                        "results": {
                            "webhook": {
                                "category": "Success",
                                "created_on": "2018-07-06T12:30:08.123456789Z",
                                "extra": {
                                    "ok": "true"
                                },
                                "input": "GET http://127.0.0.1:49999/?cmd=success",
                                "name": "webhook",
                                "node_uuid": "be37f70c-e02a-4a67-9ff2-07609e86bbeb",
                                "value": "200"
                            }
                        },
                        "status": "waiting",
                        "uuid": "d2f852ec-7b4e-457f-ae7f-f8b243c49ff5"
                    }
                ],
                "status": "waiting",
                "trigger": {
                    "contact": {
                        "created_on": "2000-01-01T00:00:00Z",
                        "fields": {
                            "first_name": {
                                "text": "Ben"
                            },
                            "state": {
                                "state": "Ecuador > Azuay",
                                "text": "Ecuador > Azuay"
                            }
                        },
                        "id": 1234567,
                        "language": "eng",
                        "name": "Ben Haggerty",
                        "timezone": "America/Guayaquil",
                        "urns": [
                            "tel:+12065551212",
                            "facebook:1122334455667788",
                            "mailto:ben@macklemore"
                        ],
                        "uuid": "ba96bf7f-bc2a-4873-a7c7-254d1927c4e3"
                    },
                    "environment": {
                        "date_format": "YYYY-MM-DD",
                        "languages": [
                            "eng"
                        ],
                        "redaction_policy": "none",
                        "time_format": "hh:mm",
                        "timezone": "America/Los_Angeles"
                    },
                    "flow": {
                        "name": "Registration",
                        "uuid": "08d8a831-ca01-4a33-a26d-40f83aa4b625"
                    },
                    "triggered_on": "2000-01-01T00:00:00Z",
                    "type": "manual"
                },
                "wait": {
                    "type": "msg"
                }
            }
        },
        {
<<<<<<< HEAD
            "events": [],
=======
            "events": [
                {
                    "created_on": "2018-07-06T12:30:16.123456789Z",
                    "msg": {
                        "channel": {
                            "name": "Android Channel",
                            "uuid": "57f1078f-88aa-46f4-a59a-948a5739c03d"
                        },
                        "text": "The status is now true",
                        "urn": "tel:+12065551212",
                        "uuid": "a4d15ed4-5b24-407f-b86e-4b881f09a186"
                    },
                    "step_uuid": "312d3af0-a565-4c96-ba00-bd7f0d08e671",
                    "type": "msg_created"
                }
            ],
>>>>>>> cf14e447
            "session": {
                "contact": {
                    "created_on": "2000-01-01T00:00:00Z",
                    "fields": {
                        "first_name": {
                            "text": "Ben"
                        },
                        "state": {
                            "state": "Ecuador > Azuay",
                            "text": "Ecuador > Azuay"
                        }
                    },
                    "id": 1234567,
                    "language": "eng",
                    "name": "Ben Haggerty",
                    "timezone": "America/Guayaquil",
                    "urns": [
                        "tel:+12065551212",
                        "facebook:1122334455667788",
                        "mailto:ben@macklemore"
                    ],
                    "uuid": "ba96bf7f-bc2a-4873-a7c7-254d1927c4e3"
                },
                "environment": {
                    "date_format": "YYYY-MM-DD",
                    "languages": [
                        "eng"
                    ],
                    "redaction_policy": "none",
                    "time_format": "hh:mm",
                    "timezone": "America/Los_Angeles"
                },
                "runs": [
                    {
                        "created_on": "2018-07-06T12:30:00.123456789Z",
                        "events": [
                            {
                                "created_on": "2018-07-06T12:30:03.123456789Z",
                                "msg": {
                                    "channel": {
                                        "name": "Android Channel",
                                        "uuid": "57f1078f-88aa-46f4-a59a-948a5739c03d"
                                    },
                                    "text": "This is the first message.",
                                    "urn": "tel:+12065551212",
                                    "uuid": "8720f157-ca1c-432f-9c0b-2014ddc77094"
                                },
                                "step_uuid": "692926ea-09d6-4942-bd38-d266ec8d3716",
                                "type": "msg_created"
                            },
                            {
                                "created_on": "2018-07-06T12:30:07.123456789Z",
                                "request": "GET /?cmd=success HTTP/1.1\r\nHost: 127.0.0.1:49999\r\nUser-Agent: goflow-testing\r\nAccept-Encoding: gzip\r\n\r\n",
                                "response": "HTTP/1.1 200 OK\r\nContent-Length: 16\r\nContent-Type: text/plain; charset=utf-8\r\nDate: Wed, 11 Apr 2018 18:24:30 GMT\r\n\r\n{ \"ok\": \"true\" }",
                                "status": "success",
                                "step_uuid": "c34b6c7d-fa06-4563-92a3-d648ab64bccb",
                                "time_taken": 1000,
                                "type": "webhook_called",
                                "url": "http://127.0.0.1:49999/?cmd=success"
                            },
                            {
                                "category": "Success",
                                "created_on": "2018-07-06T12:30:09.123456789Z",
                                "extra": {
                                    "ok": "true"
                                },
                                "input": "GET http://127.0.0.1:49999/?cmd=success",
                                "name": "webhook",
                                "step_uuid": "c34b6c7d-fa06-4563-92a3-d648ab64bccb",
                                "type": "run_result_changed",
                                "value": "200"
                            },
                            {
                                "created_on": "2018-07-06T12:30:11.123456789Z",
                                "msg": {
                                    "channel": {
                                        "name": "Android Channel",
                                        "uuid": "57f1078f-88aa-46f4-a59a-948a5739c03d"
                                    },
                                    "text": "The status is true. Send something",
                                    "urn": "tel:+12065551212",
                                    "uuid": "970b8069-50f5-4f6f-8f41-6b2d9f33d623"
                                },
                                "step_uuid": "5802813d-6c58-4292-8228-9728778b6c98",
                                "type": "msg_created"
                            },
                            {
                                "created_on": "2018-07-06T12:30:13.123456789Z",
                                "step_uuid": "5ecda5fc-951c-437b-a17e-f85e49829fb9",
                                "type": "msg_wait"
                            },
                            {
                                "created_on": "2018-07-06T12:30:13.123456789Z",
                                "msg": {
                                    "channel": {
                                        "name": "Nexmo",
                                        "uuid": "57f1078f-88aa-46f4-a59a-948a5739c03d"
                                    },
                                    "text": "Something!",
                                    "urn": "tel:+12065551212",
                                    "uuid": "9bf91c2b-ce58-4cef-aacc-281e03f69ab5"
                                },
                                "step_uuid": "5ecda5fc-951c-437b-a17e-f85e49829fb9",
                                "type": "msg_received"
                            },
                            {
<<<<<<< HEAD
                                "created_on": "2018-07-06T12:30:15.123456789Z",
=======
                                "created_on": "2018-07-06T12:30:16.123456789Z",
>>>>>>> cf14e447
                                "msg": {
                                    "channel": {
                                        "name": "Android Channel",
                                        "uuid": "57f1078f-88aa-46f4-a59a-948a5739c03d"
                                    },
                                    "text": "The status is now true",
                                    "urn": "tel:+12065551212",
                                    "uuid": "a4d15ed4-5b24-407f-b86e-4b881f09a186"
                                },
                                "step_uuid": "312d3af0-a565-4c96-ba00-bd7f0d08e671",
                                "type": "msg_created"
                            }
                        ],
<<<<<<< HEAD
                        "exited_on": "2018-07-06T12:30:16.123456789Z",
                        "expires_on": "2018-07-06T12:30:12.123456789Z",
=======
                        "exited_on": "2018-07-06T12:30:17.123456789Z",
                        "expires_on": "2018-07-06T12:30:14.123456789Z",
>>>>>>> cf14e447
                        "flow": {
                            "name": "Webhook Test",
                            "uuid": "08d8a831-ca01-4a33-a26d-40f83aa4b625"
                        },
                        "input": {
                            "channel": {
                                "name": "Android Channel",
                                "uuid": "57f1078f-88aa-46f4-a59a-948a5739c03d"
                            },
                            "created_on": "2000-01-01T00:00:00Z",
                            "text": "Something!",
                            "type": "msg",
                            "urn": "tel:+12065551212",
                            "uuid": "9bf91c2b-ce58-4cef-aacc-281e03f69ab5"
                        },
                        "path": [
                            {
                                "arrived_on": "2018-07-06T12:30:02.123456789Z",
                                "exit_uuid": "ea324c82-a83b-4e85-8c61-8642d0a70a3d",
                                "node_uuid": "e7cd9720-9f37-4862-9e9e-007414a04762",
                                "uuid": "692926ea-09d6-4942-bd38-d266ec8d3716"
                            },
                            {
                                "arrived_on": "2018-07-06T12:30:04.123456789Z",
                                "exit_uuid": "bb09f6b6-89f4-45bd-8cc9-1d4655914590",
                                "node_uuid": "be37f70c-e02a-4a67-9ff2-07609e86bbeb",
                                "uuid": "c34b6c7d-fa06-4563-92a3-d648ab64bccb"
                            },
                            {
                                "arrived_on": "2018-07-06T12:30:10.123456789Z",
                                "exit_uuid": "cf472a83-3041-4d4b-a765-dea6dc0a9c00",
                                "node_uuid": "186ff11c-61ec-456c-8e28-ec59fa2fb523",
                                "uuid": "5802813d-6c58-4292-8228-9728778b6c98"
                            },
                            {
                                "arrived_on": "2018-07-06T12:30:12.123456789Z",
                                "exit_uuid": "dd0d800b-97ce-418f-9eb7-f0985df89f08",
                                "node_uuid": "d08e402f-0d6f-413c-8336-bd8a3bcc432b",
                                "uuid": "5ecda5fc-951c-437b-a17e-f85e49829fb9"
                            },
                            {
<<<<<<< HEAD
                                "arrived_on": "2018-07-06T12:30:14.123456789Z",
=======
                                "arrived_on": "2018-07-06T12:30:15.123456789Z",
>>>>>>> cf14e447
                                "exit_uuid": "accf4276-f719-4664-b0b1-4f18c0184f56",
                                "node_uuid": "9bd027cd-ae88-4906-b3ea-c003f30d8db5",
                                "uuid": "312d3af0-a565-4c96-ba00-bd7f0d08e671"
                            }
                        ],
                        "results": {
                            "webhook": {
                                "category": "Success",
                                "created_on": "2018-07-06T12:30:08.123456789Z",
                                "extra": {
                                    "ok": "true"
                                },
                                "input": "GET http://127.0.0.1:49999/?cmd=success",
                                "name": "webhook",
                                "node_uuid": "be37f70c-e02a-4a67-9ff2-07609e86bbeb",
                                "value": "200"
                            }
                        },
                        "status": "completed",
                        "uuid": "d2f852ec-7b4e-457f-ae7f-f8b243c49ff5"
                    }
                ],
                "status": "completed",
                "trigger": {
                    "contact": {
                        "created_on": "2000-01-01T00:00:00Z",
                        "fields": {
                            "first_name": {
                                "text": "Ben"
                            },
                            "state": {
                                "state": "Ecuador > Azuay",
                                "text": "Ecuador > Azuay"
                            }
                        },
                        "id": 1234567,
                        "language": "eng",
                        "name": "Ben Haggerty",
                        "timezone": "America/Guayaquil",
                        "urns": [
                            "tel:+12065551212",
                            "facebook:1122334455667788",
                            "mailto:ben@macklemore"
                        ],
                        "uuid": "ba96bf7f-bc2a-4873-a7c7-254d1927c4e3"
                    },
                    "environment": {
                        "date_format": "YYYY-MM-DD",
                        "languages": [
                            "eng"
                        ],
                        "redaction_policy": "none",
                        "time_format": "hh:mm",
                        "timezone": "America/Los_Angeles"
                    },
                    "flow": {
                        "name": "Registration",
                        "uuid": "08d8a831-ca01-4a33-a26d-40f83aa4b625"
                    },
                    "triggered_on": "2000-01-01T00:00:00Z",
                    "type": "manual"
                }
            }
        }
    ],
    "resumes": [
        {
            "msg": {
                "channel": {
                    "name": "Nexmo",
                    "uuid": "57f1078f-88aa-46f4-a59a-948a5739c03d"
                },
                "text": "Something!",
                "urn": "tel:+12065551212",
                "uuid": "9bf91c2b-ce58-4cef-aacc-281e03f69ab5"
            },
            "resumed_on": "2000-01-01T00:00:00.000000000-00:00",
            "type": "msg"
        }
    ],
    "trigger": {
        "contact": {
            "created_on": "2000-01-01T00:00:00.000000000-00:00",
            "fields": {
                "first_name": {
                    "text": "Ben"
                },
                "state": {
                    "state": "Ecuador > Azuay",
                    "text": "Ecuador > Azuay"
                }
            },
            "id": 1234567,
            "language": "eng",
            "name": "Ben Haggerty",
            "timezone": "America/Guayaquil",
            "urns": [
                "tel:+12065551212",
                "facebook:1122334455667788",
                "mailto:ben@macklemore"
            ],
            "uuid": "ba96bf7f-bc2a-4873-a7c7-254d1927c4e3"
        },
        "environment": {
            "date_format": "YYYY-MM-DD",
            "languages": [
                "eng"
            ],
            "time_format": "hh:mm",
            "timezone": "America/Los_Angeles"
        },
        "flow": {
            "name": "Registration",
            "uuid": "08d8a831-ca01-4a33-a26d-40f83aa4b625"
        },
        "triggered_on": "2000-01-01T00:00:00.000000000-00:00",
        "type": "manual"
    }
}<|MERGE_RESOLUTION|>--- conflicted
+++ resolved
@@ -1,67 +1,7 @@
 {
     "outputs": [
         {
-<<<<<<< HEAD
             "events": [],
-=======
-            "events": [
-                {
-                    "created_on": "2018-07-06T12:30:03.123456789Z",
-                    "msg": {
-                        "channel": {
-                            "name": "Android Channel",
-                            "uuid": "57f1078f-88aa-46f4-a59a-948a5739c03d"
-                        },
-                        "text": "This is the first message.",
-                        "urn": "tel:+12065551212",
-                        "uuid": "8720f157-ca1c-432f-9c0b-2014ddc77094"
-                    },
-                    "step_uuid": "692926ea-09d6-4942-bd38-d266ec8d3716",
-                    "type": "msg_created"
-                },
-                {
-                    "created_on": "2018-07-06T12:30:07.123456789Z",
-                    "request": "GET /?cmd=success HTTP/1.1\r\nHost: 127.0.0.1:49999\r\nUser-Agent: goflow-testing\r\nAccept-Encoding: gzip\r\n\r\n",
-                    "response": "HTTP/1.1 200 OK\r\nContent-Length: 16\r\nContent-Type: text/plain; charset=utf-8\r\nDate: Wed, 11 Apr 2018 18:24:30 GMT\r\n\r\n{ \"ok\": \"true\" }",
-                    "status": "success",
-                    "step_uuid": "c34b6c7d-fa06-4563-92a3-d648ab64bccb",
-                    "time_taken": 1000,
-                    "type": "webhook_called",
-                    "url": "http://127.0.0.1:49999/?cmd=success"
-                },
-                {
-                    "category": "Success",
-                    "created_on": "2018-07-06T12:30:09.123456789Z",
-                    "extra": {
-                        "ok": "true"
-                    },
-                    "input": "GET http://127.0.0.1:49999/?cmd=success",
-                    "name": "webhook",
-                    "step_uuid": "c34b6c7d-fa06-4563-92a3-d648ab64bccb",
-                    "type": "run_result_changed",
-                    "value": "200"
-                },
-                {
-                    "created_on": "2018-07-06T12:30:11.123456789Z",
-                    "msg": {
-                        "channel": {
-                            "name": "Android Channel",
-                            "uuid": "57f1078f-88aa-46f4-a59a-948a5739c03d"
-                        },
-                        "text": "The status is true. Send something",
-                        "urn": "tel:+12065551212",
-                        "uuid": "970b8069-50f5-4f6f-8f41-6b2d9f33d623"
-                    },
-                    "step_uuid": "5802813d-6c58-4292-8228-9728778b6c98",
-                    "type": "msg_created"
-                },
-                {
-                    "created_on": "2018-07-06T12:30:13.123456789Z",
-                    "step_uuid": "5ecda5fc-951c-437b-a17e-f85e49829fb9",
-                    "type": "msg_wait"
-                }
-            ],
->>>>>>> cf14e447
             "session": {
                 "contact": {
                     "created_on": "2000-01-01T00:00:00Z",
@@ -248,26 +188,7 @@
             }
         },
         {
-<<<<<<< HEAD
             "events": [],
-=======
-            "events": [
-                {
-                    "created_on": "2018-07-06T12:30:16.123456789Z",
-                    "msg": {
-                        "channel": {
-                            "name": "Android Channel",
-                            "uuid": "57f1078f-88aa-46f4-a59a-948a5739c03d"
-                        },
-                        "text": "The status is now true",
-                        "urn": "tel:+12065551212",
-                        "uuid": "a4d15ed4-5b24-407f-b86e-4b881f09a186"
-                    },
-                    "step_uuid": "312d3af0-a565-4c96-ba00-bd7f0d08e671",
-                    "type": "msg_created"
-                }
-            ],
->>>>>>> cf14e447
             "session": {
                 "contact": {
                     "created_on": "2000-01-01T00:00:00Z",
@@ -360,7 +281,7 @@
                                 "type": "msg_wait"
                             },
                             {
-                                "created_on": "2018-07-06T12:30:13.123456789Z",
+                                "created_on": "2018-07-06T12:30:15.123456789Z",
                                 "msg": {
                                     "channel": {
                                         "name": "Nexmo",
@@ -374,11 +295,7 @@
                                 "type": "msg_received"
                             },
                             {
-<<<<<<< HEAD
-                                "created_on": "2018-07-06T12:30:15.123456789Z",
-=======
-                                "created_on": "2018-07-06T12:30:16.123456789Z",
->>>>>>> cf14e447
+                                "created_on": "2018-07-06T12:30:17.123456789Z",
                                 "msg": {
                                     "channel": {
                                         "name": "Android Channel",
@@ -392,13 +309,8 @@
                                 "type": "msg_created"
                             }
                         ],
-<<<<<<< HEAD
-                        "exited_on": "2018-07-06T12:30:16.123456789Z",
-                        "expires_on": "2018-07-06T12:30:12.123456789Z",
-=======
-                        "exited_on": "2018-07-06T12:30:17.123456789Z",
+                        "exited_on": "2018-07-06T12:30:18.123456789Z",
                         "expires_on": "2018-07-06T12:30:14.123456789Z",
->>>>>>> cf14e447
                         "flow": {
                             "name": "Webhook Test",
                             "uuid": "08d8a831-ca01-4a33-a26d-40f83aa4b625"
@@ -440,11 +352,7 @@
                                 "uuid": "5ecda5fc-951c-437b-a17e-f85e49829fb9"
                             },
                             {
-<<<<<<< HEAD
-                                "arrived_on": "2018-07-06T12:30:14.123456789Z",
-=======
-                                "arrived_on": "2018-07-06T12:30:15.123456789Z",
->>>>>>> cf14e447
+                                "arrived_on": "2018-07-06T12:30:16.123456789Z",
                                 "exit_uuid": "accf4276-f719-4664-b0b1-4f18c0184f56",
                                 "node_uuid": "9bd027cd-ae88-4906-b3ea-c003f30d8db5",
                                 "uuid": "312d3af0-a565-4c96-ba00-bd7f0d08e671"

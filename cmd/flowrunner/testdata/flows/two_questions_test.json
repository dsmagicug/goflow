{
    "caller_events": [
        [],
        [
            {
                "created_on": "2000-01-01T00:00:00.000000000-00:00",
                "msg": {
                    "channel": {
                        "name": "Nexmo",
                        "uuid": "57f1078f-88aa-46f4-a59a-948a5739c03d"
                    },
                    "text": "I like blue!",
                    "urn": "tel:+12065551212",
                    "uuid": "9bf91c2b-ce58-4cef-aacc-281e03f69ab5"
                },
                "type": "msg_received"
            }
        ],
        [
            {
                "created_on": "2000-01-01T00:00:00.000000000-00:00",
                "msg": {
                    "channel": {
                        "name": "Nexmo",
                        "uuid": "57f1078f-88aa-46f4-a59a-948a5739c03d"
                    },
                    "text": "Coke",
                    "urn": "tel:+12065551212",
                    "uuid": "34bf602e-e86a-4957-8a47-fcb455e58cf4"
                },
                "type": "msg_received"
            }
        ]
    ],
    "outputs": [
        {
            "log": [
                {
                    "action_uuid": "e97cd6d5-3354-4dbd-85bc-6c1f87849eec",
                    "event": {
                        "created_on": "2000-01-01T00:00:00.000000000-00:00",
                        "msg": {
                            "text": "Hi Ben Haggerty! What is your favorite color? (red/blue) Your number is tel:+12065551212",
                            "urn": "tel:+12065551212",
                            "uuid": "b25de1d5-cd85-42f5-af22-f3410078dcd1"
                        },
                        "type": "msg_created"
                    },
                    "step_uuid": "692926ea-09d6-4942-bd38-d266ec8d3716"
                },
                {
                    "event": {
                        "created_on": "2000-01-01T00:00:00.000000000-00:00",
                        "timeout_on": "2000-01-01T00:00:00.000000000-00:00",
                        "type": "msg_wait"
                    },
                    "step_uuid": "692926ea-09d6-4942-bd38-d266ec8d3716"
                }
            ],
            "session": {
                "contact": {
                    "fields": {
                        "first_name": {
                            "created_on": "2000-01-01T00:00:00.000000000-00:00",
                            "value": "Ben"
                        },
                        "state": {
                            "created_on": "2000-01-01T00:00:00.000000000-00:00",
                            "value": "Azuay"
                        }
                    },
                    "language": "eng",
                    "name": "Ben Haggerty",
                    "timezone": "America/Guayaquil",
                    "urns": [
                        "tel:+12065551212",
                        "facebook:1122334455667788",
                        "mailto:ben@macklemore"
                    ],
                    "uuid": "ba96bf7f-bc2a-4873-a7c7-254d1927c4e3"
                },
                "environment": {
                    "date_format": "yyyy-MM-dd",
                    "languages": [],
                    "time_format": "hh:mm",
                    "timezone": "America/Los_Angeles"
                },
                "runs": [
                    {
                        "created_on": "2000-01-01T00:00:00.000000000-00:00",
                        "exited_on": "2000-01-01T00:00:00.000000000-00:00",
                        "expires_on": "2000-01-01T00:00:00.000000000-00:00",
                        "flow_uuid": "615b8a0f-588c-4d20-a05f-363b0b4ce6f4",
                        "path": [
                            {
                                "arrived_on": "2000-01-01T00:00:00.000000000-00:00",
                                "events": [
                                    {
                                        "created_on": "2000-01-01T00:00:00.000000000-00:00",
                                        "msg": {
                                            "text": "Hi Ben Haggerty! What is your favorite color? (red/blue) Your number is tel:+12065551212",
                                            "urn": "tel:+12065551212",
                                            "uuid": "b25de1d5-cd85-42f5-af22-f3410078dcd1"
                                        },
                                        "type": "msg_created"
                                    },
                                    {
                                        "created_on": "2000-01-01T00:00:00.000000000-00:00",
                                        "timeout_on": "2000-01-01T00:00:00.000000000-00:00",
                                        "type": "msg_wait"
                                    }
                                ],
                                "node_uuid": "46d51f50-58de-49da-8d13-dadbf322685d",
                                "uuid": "692926ea-09d6-4942-bd38-d266ec8d3716"
                            }
                        ],
                        "status": "waiting",
                        "uuid": "d2f852ec-7b4e-457f-ae7f-f8b243c49ff5"
                    }
                ],
                "status": "waiting",
                "trigger": {
                    "contact": {
                        "fields": {
                            "first_name": {
                                "created_on": "2000-01-01T00:00:00.000000000-00:00",
                                "value": "Ben"
                            },
                            "state": {
                                "created_on": "2000-01-01T00:00:00.000000000-00:00",
                                "value": "Azuay"
                            }
                        },
                        "language": "eng",
                        "name": "Ben Haggerty",
                        "timezone": "America/Guayaquil",
                        "urns": [
                            "tel:+12065551212",
                            "facebook:1122334455667788",
                            "mailto:ben@macklemore"
                        ],
                        "uuid": "ba96bf7f-bc2a-4873-a7c7-254d1927c4e3"
                    },
                    "environment": {
                        "date_format": "yyyy-MM-dd",
                        "languages": [],
                        "time_format": "hh:mm",
                        "timezone": "America/Los_Angeles"
                    },
                    "flow": {
                        "name": "U-Report Registration Flow",
                        "uuid": "615b8a0f-588c-4d20-a05f-363b0b4ce6f4"
                    },
                    "triggered_on": "2000-01-01T00:00:00Z",
                    "type": "manual"
                },
                "wait": {
                    "timeout_on": "2000-01-01T00:00:00.000000000-00:00",
                    "type": "msg"
                }
            }
        },
        {
            "log": [
                {
                    "event": {
                        "category": "Blue",
                        "created_on": "2000-01-01T00:00:00.000000000-00:00",
                        "input": "I like blue!",
                        "name": "Favorite Color",
                        "node_uuid": "46d51f50-58de-49da-8d13-dadbf322685d",
                        "type": "run_result_changed",
                        "value": "blue"
                    },
                    "step_uuid": "692926ea-09d6-4942-bd38-d266ec8d3716"
                },
                {
                    "action_uuid": "afd5ac22-2a86-4576-a2c7-715f0bb10194",
                    "event": {
                        "created_on": "2000-01-01T00:00:00.000000000-00:00",
                        "property": "language",
                        "type": "contact_property_changed",
                        "value": "fra"
                    },
<<<<<<< HEAD
                    "step_uuid": "b9353d8f-491c-4b06-a3d1-3bfa3d9000ce"
=======
                    "step_uuid": "8720f157-ca1c-432f-9c0b-2014ddc77094"
>>>>>>> 6620392e
                },
                {
                    "action_uuid": "d2a4052a-3fa9-4608-ab3e-5b9631440447",
                    "event": {
                        "created_on": "2000-01-01T00:00:00.000000000-00:00",
                        "msg": {
                            "text": "Blue! Bien sur! Quelle est votes soda preferee? (pepsi/coke)",
                            "urn": "tel:+12065551212",
                            "uuid": "08e33209-eaf3-48cc-bb8e-66473fdd26a4"
                        },
                        "type": "msg_created"
                    },
<<<<<<< HEAD
                    "step_uuid": "b9353d8f-491c-4b06-a3d1-3bfa3d9000ce"
=======
                    "step_uuid": "8720f157-ca1c-432f-9c0b-2014ddc77094"
>>>>>>> 6620392e
                },
                {
                    "event": {
                        "created_on": "2000-01-01T00:00:00.000000000-00:00",
                        "timeout_on": "2000-01-01T00:00:00.000000000-00:00",
                        "type": "msg_wait"
                    },
<<<<<<< HEAD
                    "step_uuid": "b9353d8f-491c-4b06-a3d1-3bfa3d9000ce"
=======
                    "step_uuid": "8720f157-ca1c-432f-9c0b-2014ddc77094"
>>>>>>> 6620392e
                }
            ],
            "session": {
                "contact": {
                    "fields": {
                        "first_name": {
                            "created_on": "2000-01-01T00:00:00.000000000-00:00",
                            "value": "Ben"
                        },
                        "state": {
                            "created_on": "2000-01-01T00:00:00.000000000-00:00",
                            "value": "Azuay"
                        }
                    },
                    "language": "fra",
                    "name": "Ben Haggerty",
                    "timezone": "America/Guayaquil",
                    "urns": [
                        "tel:+12065551212",
                        "facebook:1122334455667788",
                        "mailto:ben@macklemore"
                    ],
                    "uuid": "ba96bf7f-bc2a-4873-a7c7-254d1927c4e3"
                },
                "environment": {
                    "date_format": "yyyy-MM-dd",
                    "languages": [],
                    "time_format": "hh:mm",
                    "timezone": "America/Los_Angeles"
                },
                "runs": [
                    {
                        "created_on": "2000-01-01T00:00:00.000000000-00:00",
                        "exited_on": "2000-01-01T00:00:00.000000000-00:00",
                        "expires_on": "2000-01-01T00:00:00.000000000-00:00",
                        "flow_uuid": "615b8a0f-588c-4d20-a05f-363b0b4ce6f4",
                        "input": {
                            "channel": {
                                "name": "Twilio Channel",
                                "uuid": "57f1078f-88aa-46f4-a59a-948a5739c03d"
                            },
                            "created_on": "2000-01-01T00:00:00.000000000-00:00",
                            "text": "I like blue!",
                            "type": "msg",
                            "urn": "tel:+12065551212",
                            "uuid": "9bf91c2b-ce58-4cef-aacc-281e03f69ab5"
                        },
                        "path": [
                            {
                                "arrived_on": "2000-01-01T00:00:00.000000000-00:00",
                                "events": [
                                    {
                                        "created_on": "2000-01-01T00:00:00.000000000-00:00",
                                        "msg": {
                                            "text": "Hi Ben Haggerty! What is your favorite color? (red/blue) Your number is tel:+12065551212",
                                            "urn": "tel:+12065551212",
                                            "uuid": "b25de1d5-cd85-42f5-af22-f3410078dcd1"
                                        },
                                        "type": "msg_created"
                                    },
                                    {
                                        "created_on": "2000-01-01T00:00:00.000000000-00:00",
                                        "timeout_on": "2000-01-01T00:00:00.000000000-00:00",
                                        "type": "msg_wait"
                                    },
                                    {
                                        "created_on": "2000-01-01T00:00:00.000000000-00:00",
                                        "msg": {
                                            "channel": {
                                                "name": "Nexmo",
                                                "uuid": "57f1078f-88aa-46f4-a59a-948a5739c03d"
                                            },
                                            "text": "I like blue!",
                                            "urn": "tel:+12065551212",
                                            "uuid": "9bf91c2b-ce58-4cef-aacc-281e03f69ab5"
                                        },
                                        "type": "msg_received"
                                    },
                                    {
                                        "category": "Blue",
                                        "created_on": "2000-01-01T00:00:00.000000000-00:00",
                                        "input": "I like blue!",
                                        "name": "Favorite Color",
                                        "node_uuid": "46d51f50-58de-49da-8d13-dadbf322685d",
                                        "type": "run_result_changed",
                                        "value": "blue"
                                    }
                                ],
                                "exit_uuid": "c70fe86c-9aac-4cc2-a5cb-d35cbe3fed6e",
                                "left_on": "2000-01-01T00:00:00.000000000-00:00",
                                "node_uuid": "46d51f50-58de-49da-8d13-dadbf322685d",
                                "uuid": "692926ea-09d6-4942-bd38-d266ec8d3716"
                            },
                            {
                                "arrived_on": "2000-01-01T00:00:00.000000000-00:00",
                                "events": [
                                    {
                                        "created_on": "2000-01-01T00:00:00.000000000-00:00",
                                        "property": "language",
                                        "type": "contact_property_changed",
                                        "value": "fra"
                                    },
                                    {
                                        "created_on": "2000-01-01T00:00:00.000000000-00:00",
                                        "msg": {
                                            "text": "Blue! Bien sur! Quelle est votes soda preferee? (pepsi/coke)",
                                            "urn": "tel:+12065551212",
                                            "uuid": "08e33209-eaf3-48cc-bb8e-66473fdd26a4"
                                        },
                                        "type": "msg_created"
                                    },
                                    {
                                        "created_on": "2000-01-01T00:00:00.000000000-00:00",
                                        "timeout_on": "2000-01-01T00:00:00.000000000-00:00",
                                        "type": "msg_wait"
                                    }
                                ],
                                "node_uuid": "11a772f3-3ca2-4429-8b33-20fdcfc2b69e",
<<<<<<< HEAD
                                "uuid": "b9353d8f-491c-4b06-a3d1-3bfa3d9000ce"
=======
                                "uuid": "8720f157-ca1c-432f-9c0b-2014ddc77094"
>>>>>>> 6620392e
                            }
                        ],
                        "results": {
                            "favorite_color": {
                                "category": "Blue",
                                "created_on": "2000-01-01T00:00:00.000000000-00:00",
                                "input": "I like blue!",
                                "name": "Favorite Color",
                                "node_uuid": "46d51f50-58de-49da-8d13-dadbf322685d",
                                "value": "blue"
                            }
                        },
                        "status": "waiting",
                        "uuid": "d2f852ec-7b4e-457f-ae7f-f8b243c49ff5"
                    }
                ],
                "status": "waiting",
                "trigger": {
                    "contact": {
                        "fields": {
                            "first_name": {
                                "created_on": "2000-01-01T00:00:00.000000000-00:00",
                                "value": "Ben"
                            },
                            "state": {
                                "created_on": "2000-01-01T00:00:00.000000000-00:00",
                                "value": "Azuay"
                            }
                        },
                        "language": "eng",
                        "name": "Ben Haggerty",
                        "timezone": "America/Guayaquil",
                        "urns": [
                            "tel:+12065551212",
                            "facebook:1122334455667788",
                            "mailto:ben@macklemore"
                        ],
                        "uuid": "ba96bf7f-bc2a-4873-a7c7-254d1927c4e3"
                    },
                    "environment": {
                        "date_format": "yyyy-MM-dd",
                        "languages": [],
                        "time_format": "hh:mm",
                        "timezone": "America/Los_Angeles"
                    },
                    "flow": {
                        "name": "U-Report Registration Flow",
                        "uuid": "615b8a0f-588c-4d20-a05f-363b0b4ce6f4"
                    },
                    "triggered_on": "2000-01-01T00:00:00Z",
                    "type": "manual"
                },
                "wait": {
                    "timeout_on": "2000-01-01T00:00:00.000000000-00:00",
                    "type": "msg"
                }
            }
        },
        {
            "log": [
                {
                    "event": {
                        "category": "Coke",
                        "created_on": "2000-01-01T00:00:00.000000000-00:00",
                        "input": "Coke",
                        "name": "Soda",
                        "node_uuid": "11a772f3-3ca2-4429-8b33-20fdcfc2b69e",
                        "type": "run_result_changed",
                        "value": "Coke"
                    },
<<<<<<< HEAD
                    "step_uuid": "b9353d8f-491c-4b06-a3d1-3bfa3d9000ce"
=======
                    "step_uuid": "8720f157-ca1c-432f-9c0b-2014ddc77094"
>>>>>>> 6620392e
                },
                {
                    "action_uuid": "ce2b5142-453b-4e43-868e-abdafafaa878",
                    "event": {
                        "created_on": "2000-01-01T00:00:00.000000000-00:00",
                        "request": "POST /?cmd=success HTTP/1.1\r\nHost: 127.0.0.1:49999\r\nUser-Agent: Go-http-client/1.1\r\nContent-Length: 69\r\nAccept-Encoding: gzip\r\n\r\n{ \"contact\": \"ba96bf7f-bc2a-4873-a7c7-254d1927c4e3\", \"soda\": \"Coke\" }",
                        "response": "HTTP/1.1 200 OK\r\nContent-Length: 16\r\nContent-Type: text/plain; charset=utf-8\r\nDate: \r\n\r\n{ \"ok\": \"true\" }",
                        "status": "success",
                        "status_code": 200,
                        "type": "webhook_called",
                        "url": "http://127.0.0.1:49999/?cmd=success"
                    },
<<<<<<< HEAD
                    "step_uuid": "2cb1ce9c-7c9b-4d4d-bbcb-030b6ee1cf27"
=======
                    "step_uuid": "c34b6c7d-fa06-4563-92a3-d648ab64bccb"
>>>>>>> 6620392e
                },
                {
                    "action_uuid": "0a8467eb-911a-41db-8101-ccf415c48e6a",
                    "event": {
                        "created_on": "2000-01-01T00:00:00.000000000-00:00",
                        "msg": {
                            "text": "Parfait, vous avez finis et tu aimes Coke",
                            "urn": "tel:+12065551212",
                            "uuid": "ad44bf8c-b002-45b3-bab6-a5df6f7a3b44"
                        },
                        "type": "msg_created"
                    },
<<<<<<< HEAD
                    "step_uuid": "2cb1ce9c-7c9b-4d4d-bbcb-030b6ee1cf27"
=======
                    "step_uuid": "c34b6c7d-fa06-4563-92a3-d648ab64bccb"
>>>>>>> 6620392e
                }
            ],
            "session": {
                "contact": {
                    "fields": {
                        "first_name": {
                            "created_on": "2000-01-01T00:00:00.000000000-00:00",
                            "value": "Ben"
                        },
                        "state": {
                            "created_on": "2000-01-01T00:00:00.000000000-00:00",
                            "value": "Azuay"
                        }
                    },
                    "language": "fra",
                    "name": "Ben Haggerty",
                    "timezone": "America/Guayaquil",
                    "urns": [
                        "tel:+12065551212",
                        "facebook:1122334455667788",
                        "mailto:ben@macklemore"
                    ],
                    "uuid": "ba96bf7f-bc2a-4873-a7c7-254d1927c4e3"
                },
                "environment": {
                    "date_format": "yyyy-MM-dd",
                    "languages": [],
                    "time_format": "hh:mm",
                    "timezone": "America/Los_Angeles"
                },
                "runs": [
                    {
                        "created_on": "2000-01-01T00:00:00.000000000-00:00",
                        "exited_on": "2000-01-01T00:00:00.000000000-00:00",
                        "expires_on": "2000-01-01T00:00:00.000000000-00:00",
                        "flow_uuid": "615b8a0f-588c-4d20-a05f-363b0b4ce6f4",
                        "input": {
                            "channel": {
                                "name": "Twilio Channel",
                                "uuid": "57f1078f-88aa-46f4-a59a-948a5739c03d"
                            },
                            "created_on": "2000-01-01T00:00:00.000000000-00:00",
                            "text": "Coke",
                            "type": "msg",
                            "urn": "tel:+12065551212",
                            "uuid": "34bf602e-e86a-4957-8a47-fcb455e58cf4"
                        },
                        "path": [
                            {
                                "arrived_on": "2000-01-01T00:00:00.000000000-00:00",
                                "events": [
                                    {
                                        "created_on": "2000-01-01T00:00:00.000000000-00:00",
                                        "msg": {
                                            "text": "Hi Ben Haggerty! What is your favorite color? (red/blue) Your number is tel:+12065551212",
                                            "urn": "tel:+12065551212",
                                            "uuid": "b25de1d5-cd85-42f5-af22-f3410078dcd1"
                                        },
                                        "type": "msg_created"
                                    },
                                    {
                                        "created_on": "2000-01-01T00:00:00.000000000-00:00",
                                        "timeout_on": "2000-01-01T00:00:00.000000000-00:00",
                                        "type": "msg_wait"
                                    },
                                    {
                                        "created_on": "2000-01-01T00:00:00.000000000-00:00",
                                        "msg": {
                                            "channel": {
                                                "name": "Nexmo",
                                                "uuid": "57f1078f-88aa-46f4-a59a-948a5739c03d"
                                            },
                                            "text": "I like blue!",
                                            "urn": "tel:+12065551212",
                                            "uuid": "9bf91c2b-ce58-4cef-aacc-281e03f69ab5"
                                        },
                                        "type": "msg_received"
                                    },
                                    {
                                        "category": "Blue",
                                        "created_on": "2000-01-01T00:00:00.000000000-00:00",
                                        "input": "I like blue!",
                                        "name": "Favorite Color",
                                        "node_uuid": "46d51f50-58de-49da-8d13-dadbf322685d",
                                        "type": "run_result_changed",
                                        "value": "blue"
                                    }
                                ],
                                "exit_uuid": "c70fe86c-9aac-4cc2-a5cb-d35cbe3fed6e",
                                "left_on": "2000-01-01T00:00:00.000000000-00:00",
                                "node_uuid": "46d51f50-58de-49da-8d13-dadbf322685d",
                                "uuid": "692926ea-09d6-4942-bd38-d266ec8d3716"
                            },
                            {
                                "arrived_on": "2000-01-01T00:00:00.000000000-00:00",
                                "events": [
                                    {
                                        "created_on": "2000-01-01T00:00:00.000000000-00:00",
                                        "property": "language",
                                        "type": "contact_property_changed",
                                        "value": "fra"
                                    },
                                    {
                                        "created_on": "2000-01-01T00:00:00.000000000-00:00",
                                        "msg": {
                                            "text": "Blue! Bien sur! Quelle est votes soda preferee? (pepsi/coke)",
                                            "urn": "tel:+12065551212",
                                            "uuid": "08e33209-eaf3-48cc-bb8e-66473fdd26a4"
                                        },
                                        "type": "msg_created"
                                    },
                                    {
                                        "created_on": "2000-01-01T00:00:00.000000000-00:00",
                                        "timeout_on": "2000-01-01T00:00:00.000000000-00:00",
                                        "type": "msg_wait"
                                    },
                                    {
                                        "created_on": "2000-01-01T00:00:00.000000000-00:00",
                                        "msg": {
                                            "channel": {
                                                "name": "Nexmo",
                                                "uuid": "57f1078f-88aa-46f4-a59a-948a5739c03d"
                                            },
                                            "text": "Coke",
                                            "urn": "tel:+12065551212",
                                            "uuid": "34bf602e-e86a-4957-8a47-fcb455e58cf4"
                                        },
                                        "type": "msg_received"
                                    },
                                    {
                                        "category": "Coke",
                                        "created_on": "2000-01-01T00:00:00.000000000-00:00",
                                        "input": "Coke",
                                        "name": "Soda",
                                        "node_uuid": "11a772f3-3ca2-4429-8b33-20fdcfc2b69e",
                                        "type": "run_result_changed",
                                        "value": "Coke"
                                    }
                                ],
                                "exit_uuid": "c7bca181-0cb3-4ec6-8555-f7e5644238ad",
                                "left_on": "2000-01-01T00:00:00.000000000-00:00",
                                "node_uuid": "11a772f3-3ca2-4429-8b33-20fdcfc2b69e",
<<<<<<< HEAD
                                "uuid": "b9353d8f-491c-4b06-a3d1-3bfa3d9000ce"
=======
                                "uuid": "8720f157-ca1c-432f-9c0b-2014ddc77094"
>>>>>>> 6620392e
                            },
                            {
                                "arrived_on": "2000-01-01T00:00:00.000000000-00:00",
                                "events": [
                                    {
                                        "created_on": "2000-01-01T00:00:00.000000000-00:00",
                                        "request": "POST /?cmd=success HTTP/1.1\r\nHost: 127.0.0.1:49999\r\nUser-Agent: Go-http-client/1.1\r\nContent-Length: 69\r\nAccept-Encoding: gzip\r\n\r\n{ \"contact\": \"ba96bf7f-bc2a-4873-a7c7-254d1927c4e3\", \"soda\": \"Coke\" }",
                                        "response": "HTTP/1.1 200 OK\r\nContent-Length: 16\r\nContent-Type: text/plain; charset=utf-8\r\nDate: \r\n\r\n{ \"ok\": \"true\" }",
                                        "status": "success",
                                        "status_code": 200,
                                        "type": "webhook_called",
                                        "url": "http://127.0.0.1:49999/?cmd=success"
                                    },
                                    {
                                        "created_on": "2000-01-01T00:00:00.000000000-00:00",
                                        "msg": {
                                            "text": "Parfait, vous avez finis et tu aimes Coke",
                                            "urn": "tel:+12065551212",
                                            "uuid": "ad44bf8c-b002-45b3-bab6-a5df6f7a3b44"
                                        },
                                        "type": "msg_created"
                                    }
                                ],
                                "left_on": "2000-01-01T00:00:00.000000000-00:00",
                                "node_uuid": "cefd2817-38a8-4ddb-af97-34fffac7e6db",
<<<<<<< HEAD
                                "uuid": "2cb1ce9c-7c9b-4d4d-bbcb-030b6ee1cf27"
=======
                                "uuid": "c34b6c7d-fa06-4563-92a3-d648ab64bccb"
>>>>>>> 6620392e
                            }
                        ],
                        "results": {
                            "favorite_color": {
                                "category": "Blue",
                                "created_on": "2000-01-01T00:00:00.000000000-00:00",
                                "input": "I like blue!",
                                "name": "Favorite Color",
                                "node_uuid": "46d51f50-58de-49da-8d13-dadbf322685d",
                                "value": "blue"
                            },
                            "soda": {
                                "category": "Coke",
                                "created_on": "2000-01-01T00:00:00.000000000-00:00",
                                "input": "Coke",
                                "name": "Soda",
                                "node_uuid": "11a772f3-3ca2-4429-8b33-20fdcfc2b69e",
                                "value": "Coke"
                            }
                        },
                        "status": "completed",
                        "uuid": "d2f852ec-7b4e-457f-ae7f-f8b243c49ff5",
                        "webhook": {
                            "body": "{ \"ok\": \"true\" }",
                            "request": "POST /?cmd=success HTTP/1.1\r\nHost: 127.0.0.1:49999\r\nUser-Agent: Go-http-client/1.1\r\nContent-Length: 69\r\nAccept-Encoding: gzip\r\n\r\n{ \"contact\": \"ba96bf7f-bc2a-4873-a7c7-254d1927c4e3\", \"soda\": \"Coke\" }",
                            "response": "HTTP/1.1 200 OK\r\nContent-Length: 16\r\nContent-Type: text/plain; charset=utf-8\r\nDate: \r\n\r\n{ \"ok\": \"true\" }",
                            "status": "success",
                            "status_code": 200,
                            "url": "http://127.0.0.1:49999/?cmd=success"
                        }
                    }
                ],
                "status": "completed",
                "trigger": {
                    "contact": {
                        "fields": {
                            "first_name": {
                                "created_on": "2000-01-01T00:00:00.000000000-00:00",
                                "value": "Ben"
                            },
                            "state": {
                                "created_on": "2000-01-01T00:00:00.000000000-00:00",
                                "value": "Azuay"
                            }
                        },
                        "language": "eng",
                        "name": "Ben Haggerty",
                        "timezone": "America/Guayaquil",
                        "urns": [
                            "tel:+12065551212",
                            "facebook:1122334455667788",
                            "mailto:ben@macklemore"
                        ],
                        "uuid": "ba96bf7f-bc2a-4873-a7c7-254d1927c4e3"
                    },
                    "environment": {
                        "date_format": "yyyy-MM-dd",
                        "languages": [],
                        "time_format": "hh:mm",
                        "timezone": "America/Los_Angeles"
                    },
                    "flow": {
                        "name": "U-Report Registration Flow",
                        "uuid": "615b8a0f-588c-4d20-a05f-363b0b4ce6f4"
                    },
                    "triggered_on": "2000-01-01T00:00:00Z",
                    "type": "manual"
                },
                "wait": {
                    "timeout_on": "2000-01-01T00:00:00.000000000-00:00",
                    "type": "msg"
                }
            }
        }
    ],
    "trigger": {
        "contact": {
            "fields": {
                "first_name": {
                    "created_on": "2000-01-01T00:00:00.000000000-00:00",
                    "value": "Ben"
                },
                "state": {
                    "created_on": "2000-01-01T00:00:00.000000000-00:00",
                    "value": "Azuay"
                }
            },
            "language": "eng",
            "name": "Ben Haggerty",
            "timezone": "America/Guayaquil",
            "urns": [
                "tel:+12065551212",
                "facebook:1122334455667788",
                "mailto:ben@macklemore"
            ],
            "uuid": "ba96bf7f-bc2a-4873-a7c7-254d1927c4e3"
        },
        "environment": {
            "date_format": "yyyy-MM-dd",
            "languages": [],
            "time_format": "hh:mm",
            "timezone": "America/Los_Angeles"
        },
        "flow": {
            "name": "Registration",
            "uuid": "615b8a0f-588c-4d20-a05f-363b0b4ce6f4"
        },
        "triggered_on": "2000-01-01T00:00:00.000000000-00:00",
        "type": "manual"
    }
}<|MERGE_RESOLUTION|>--- conflicted
+++ resolved
@@ -182,11 +182,7 @@
                         "type": "contact_property_changed",
                         "value": "fra"
                     },
-<<<<<<< HEAD
-                    "step_uuid": "b9353d8f-491c-4b06-a3d1-3bfa3d9000ce"
-=======
                     "step_uuid": "8720f157-ca1c-432f-9c0b-2014ddc77094"
->>>>>>> 6620392e
                 },
                 {
                     "action_uuid": "d2a4052a-3fa9-4608-ab3e-5b9631440447",
@@ -199,11 +195,7 @@
                         },
                         "type": "msg_created"
                     },
-<<<<<<< HEAD
-                    "step_uuid": "b9353d8f-491c-4b06-a3d1-3bfa3d9000ce"
-=======
                     "step_uuid": "8720f157-ca1c-432f-9c0b-2014ddc77094"
->>>>>>> 6620392e
                 },
                 {
                     "event": {
@@ -211,11 +203,7 @@
                         "timeout_on": "2000-01-01T00:00:00.000000000-00:00",
                         "type": "msg_wait"
                     },
-<<<<<<< HEAD
-                    "step_uuid": "b9353d8f-491c-4b06-a3d1-3bfa3d9000ce"
-=======
                     "step_uuid": "8720f157-ca1c-432f-9c0b-2014ddc77094"
->>>>>>> 6620392e
                 }
             ],
             "session": {
@@ -334,11 +322,7 @@
                                     }
                                 ],
                                 "node_uuid": "11a772f3-3ca2-4429-8b33-20fdcfc2b69e",
-<<<<<<< HEAD
-                                "uuid": "b9353d8f-491c-4b06-a3d1-3bfa3d9000ce"
-=======
                                 "uuid": "8720f157-ca1c-432f-9c0b-2014ddc77094"
->>>>>>> 6620392e
                             }
                         ],
                         "results": {
@@ -409,11 +393,7 @@
                         "type": "run_result_changed",
                         "value": "Coke"
                     },
-<<<<<<< HEAD
-                    "step_uuid": "b9353d8f-491c-4b06-a3d1-3bfa3d9000ce"
-=======
                     "step_uuid": "8720f157-ca1c-432f-9c0b-2014ddc77094"
->>>>>>> 6620392e
                 },
                 {
                     "action_uuid": "ce2b5142-453b-4e43-868e-abdafafaa878",
@@ -426,11 +406,7 @@
                         "type": "webhook_called",
                         "url": "http://127.0.0.1:49999/?cmd=success"
                     },
-<<<<<<< HEAD
-                    "step_uuid": "2cb1ce9c-7c9b-4d4d-bbcb-030b6ee1cf27"
-=======
                     "step_uuid": "c34b6c7d-fa06-4563-92a3-d648ab64bccb"
->>>>>>> 6620392e
                 },
                 {
                     "action_uuid": "0a8467eb-911a-41db-8101-ccf415c48e6a",
@@ -443,11 +419,7 @@
                         },
                         "type": "msg_created"
                     },
-<<<<<<< HEAD
-                    "step_uuid": "2cb1ce9c-7c9b-4d4d-bbcb-030b6ee1cf27"
-=======
                     "step_uuid": "c34b6c7d-fa06-4563-92a3-d648ab64bccb"
->>>>>>> 6620392e
                 }
             ],
             "session": {
@@ -590,11 +562,7 @@
                                 "exit_uuid": "c7bca181-0cb3-4ec6-8555-f7e5644238ad",
                                 "left_on": "2000-01-01T00:00:00.000000000-00:00",
                                 "node_uuid": "11a772f3-3ca2-4429-8b33-20fdcfc2b69e",
-<<<<<<< HEAD
-                                "uuid": "b9353d8f-491c-4b06-a3d1-3bfa3d9000ce"
-=======
                                 "uuid": "8720f157-ca1c-432f-9c0b-2014ddc77094"
->>>>>>> 6620392e
                             },
                             {
                                 "arrived_on": "2000-01-01T00:00:00.000000000-00:00",
@@ -620,11 +588,7 @@
                                 ],
                                 "left_on": "2000-01-01T00:00:00.000000000-00:00",
                                 "node_uuid": "cefd2817-38a8-4ddb-af97-34fffac7e6db",
-<<<<<<< HEAD
-                                "uuid": "2cb1ce9c-7c9b-4d4d-bbcb-030b6ee1cf27"
-=======
                                 "uuid": "c34b6c7d-fa06-4563-92a3-d648ab64bccb"
->>>>>>> 6620392e
                             }
                         ],
                         "results": {

--- conflicted
+++ resolved
@@ -91,9 +91,8 @@
 // Reduce is called when this object needs to be reduced to a primitive
 func (g *Group) Reduce() types.XPrimitive { return types.NewXString(g.name) }
 
-<<<<<<< HEAD
-// ToJSON converts this type to JSON
-func (g *Group) ToJSON() types.XString {
+// ToXJSON converts this type to JSON
+func (g *Group) ToXJSON() types.XString {
 	e := struct {
 		UUID string `json:"uuid"`
 		Name string `json:"name"`
@@ -103,9 +102,6 @@
 	}
 	return types.MustMarshalToXString(e)
 }
-=======
-func (g *Group) ToXJSON() types.XString { return types.NewXString("TODO") }
->>>>>>> ea94c41e
 
 var _ types.XValue = (*Group)(nil)
 var _ types.XResolvable = (*Group)(nil)

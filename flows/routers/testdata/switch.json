[
    {
        "description": "Read fails for invalid default category",
        "router": {
            "type": "switch",
            "result_name": "Favorite Color",
            "categories": [
                {
                    "uuid": "598ae7a5-2f81-48f1-afac-595262514aa1",
                    "name": "Yes",
                    "exit_uuid": "49a47f31-ec90-42b5-a0d8-6efb5b1fa57b"
                },
                {
                    "uuid": "c70fe86c-9aac-4cc2-a5cb-d35cbe3fed6e",
                    "name": "No",
                    "exit_uuid": "5bd6a427-2b9a-4a4d-ad3f-eb39eaaa7e5a"
                },
                {
                    "uuid": "78ae8f05-f92e-43b2-a886-406eaea1b8e0",
                    "name": "Other",
                    "exit_uuid": "b787ffe3-c21a-46ad-9475-954614b52477"
                }
            ],
            "default_category_uuid": "33c829d5-9092-484e-9683-c03614b6a446",
            "operand": "@input.text",
            "cases": [
                {
                    "uuid": "98503572-25bf-40ce-ad72-8836b6549a38",
                    "type": "has_any_word",
                    "arguments": [
                        "yes"
                    ],
                    "category_uuid": "598ae7a5-2f81-48f1-afac-595262514aa1"
                },
                {
                    "uuid": "a51e5c8c-c891-401d-9c62-15fc37278c94",
                    "type": "has_any_word",
                    "arguments": [
                        "no"
                    ],
                    "category_uuid": "c70fe86c-9aac-4cc2-a5cb-d35cbe3fed6e"
                }
            ]
        },
        "read_error": "default category 33c829d5-9092-484e-9683-c03614b6a446 is not a valid category"
    },
    {
        "description": "Read fails for invalid case category",
        "router": {
            "type": "switch",
            "result_name": "Favorite Color",
            "categories": [
                {
                    "uuid": "598ae7a5-2f81-48f1-afac-595262514aa1",
                    "name": "Yes",
                    "exit_uuid": "49a47f31-ec90-42b5-a0d8-6efb5b1fa57b"
                },
                {
                    "uuid": "c70fe86c-9aac-4cc2-a5cb-d35cbe3fed6e",
                    "name": "No",
                    "exit_uuid": "5bd6a427-2b9a-4a4d-ad3f-eb39eaaa7e5a"
                },
                {
                    "uuid": "78ae8f05-f92e-43b2-a886-406eaea1b8e0",
                    "name": "Other",
                    "exit_uuid": "b787ffe3-c21a-46ad-9475-954614b52477"
                }
            ],
            "default_category_uuid": "78ae8f05-f92e-43b2-a886-406eaea1b8e0",
            "operand": "@input.text",
            "cases": [
                {
                    "uuid": "98503572-25bf-40ce-ad72-8836b6549a38",
                    "type": "has_any_word",
                    "arguments": [
                        "yes"
                    ],
                    "category_uuid": "33c829d5-9092-484e-9683-c03614b6a446"
                },
                {
                    "uuid": "a51e5c8c-c891-401d-9c62-15fc37278c94",
                    "type": "has_any_word",
                    "arguments": [
                        "no"
                    ],
                    "category_uuid": "c70fe86c-9aac-4cc2-a5cb-d35cbe3fed6e"
                }
            ]
        },
        "read_error": "case category 33c829d5-9092-484e-9683-c03614b6a446 is not a valid category"
    },
    {
        "description": "Read fails for invalid case test",
        "router": {
            "type": "switch",
            "result_name": "Favorite Color",
            "categories": [
                {
                    "uuid": "598ae7a5-2f81-48f1-afac-595262514aa1",
                    "name": "Yes",
                    "exit_uuid": "49a47f31-ec90-42b5-a0d8-6efb5b1fa57b"
                },
                {
                    "uuid": "c70fe86c-9aac-4cc2-a5cb-d35cbe3fed6e",
                    "name": "No",
                    "exit_uuid": "5bd6a427-2b9a-4a4d-ad3f-eb39eaaa7e5a"
                },
                {
                    "uuid": "78ae8f05-f92e-43b2-a886-406eaea1b8e0",
                    "name": "Other",
                    "exit_uuid": "b787ffe3-c21a-46ad-9475-954614b52477"
                }
            ],
            "default_category_uuid": "78ae8f05-f92e-43b2-a886-406eaea1b8e0",
            "operand": "@input.text",
            "cases": [
                {
                    "uuid": "98503572-25bf-40ce-ad72-8836b6549a38",
                    "type": "has_any_icecream",
                    "arguments": [
                        "vanilla"
                    ],
                    "category_uuid": "598ae7a5-2f81-48f1-afac-595262514aa1"
                },
                {
                    "uuid": "a51e5c8c-c891-401d-9c62-15fc37278c94",
                    "type": "has_any_word",
                    "arguments": [
                        "no"
                    ],
                    "category_uuid": "c70fe86c-9aac-4cc2-a5cb-d35cbe3fed6e"
                }
            ]
        },
        "read_error": "case test has_any_icecream is not a registered test function"
    },
    {
        "description": "Result created with matching test result",
        "router": {
            "type": "switch",
            "result_name": "Favorite Color",
            "categories": [
                {
                    "uuid": "598ae7a5-2f81-48f1-afac-595262514aa1",
                    "name": "Yes",
                    "exit_uuid": "49a47f31-ec90-42b5-a0d8-6efb5b1fa57b"
                },
                {
                    "uuid": "c70fe86c-9aac-4cc2-a5cb-d35cbe3fed6e",
                    "name": "No",
                    "exit_uuid": "5bd6a427-2b9a-4a4d-ad3f-eb39eaaa7e5a"
                },
                {
                    "uuid": "78ae8f05-f92e-43b2-a886-406eaea1b8e0",
                    "name": "Other",
                    "exit_uuid": "b787ffe3-c21a-46ad-9475-954614b52477"
                }
            ],
            "operand": "@(\"YES!!\")",
            "cases": [
                {
                    "uuid": "98503572-25bf-40ce-ad72-8836b6549a38",
                    "type": "has_any_word",
                    "arguments": [
                        "yes"
                    ],
                    "category_uuid": "598ae7a5-2f81-48f1-afac-595262514aa1"
                },
                {
                    "uuid": "a51e5c8c-c891-401d-9c62-15fc37278c94",
                    "type": "has_any_word",
                    "arguments": [
                        "no"
                    ],
                    "category_uuid": "c70fe86c-9aac-4cc2-a5cb-d35cbe3fed6e"
                }
            ],
            "default_category_uuid": "78ae8f05-f92e-43b2-a886-406eaea1b8e0"
        },
        "results": {
            "favorite_color": {
                "name": "Favorite Color",
                "value": "YES",
                "category": "Yes",
                "node_uuid": "64373978-e8f6-4973-b6ff-a2993f3376fc",
                "input": "YES!!",
                "created_on": "2018-10-18T14:20:30.000123456Z"
            }
        },
        "events": [
            {
                "type": "run_result_changed",
                "created_on": "2018-10-18T14:20:30.000123456Z",
                "step_uuid": "59d74b86-3e2f-4a93-aece-b05d2fdcde0c",
                "name": "Favorite Color",
                "value": "YES",
                "category": "Yes",
                "input": "YES!!"
            }
        ],
        "templates": [
            "@(\"YES!!\")",
            "yes",
            "no"
        ],
        "inspection": {
            "dependencies": {},
<<<<<<< HEAD
            "parent_refs": [],
=======
>>>>>>> 0071fdb4
            "results": [
                {
                    "categories": [
                        "Yes",
                        "No",
                        "Other"
                    ],
                    "key": "favorite_color",
                    "name": "Favorite Color",
                    "node_uuids": [
                        "64373978-e8f6-4973-b6ff-a2993f3376fc"
                    ]
                }
            ],
<<<<<<< HEAD
            "waiting_exits": []
=======
            "waiting_exits": [],
            "parent_refs": []
>>>>>>> 0071fdb4
        }
    },
    {
        "description": "Result created with matching test result (in group)",
        "router": {
            "type": "switch",
            "result_name": "Is Member",
            "categories": [
                {
                    "uuid": "598ae7a5-2f81-48f1-afac-595262514aa1",
                    "name": "Yes",
                    "exit_uuid": "49a47f31-ec90-42b5-a0d8-6efb5b1fa57b"
                },
                {
                    "uuid": "c70fe86c-9aac-4cc2-a5cb-d35cbe3fed6e",
                    "name": "No",
                    "exit_uuid": "5bd6a427-2b9a-4a4d-ad3f-eb39eaaa7e5a"
                },
                {
                    "uuid": "78ae8f05-f92e-43b2-a886-406eaea1b8e0",
                    "name": "Other",
                    "exit_uuid": "b787ffe3-c21a-46ad-9475-954614b52477"
                }
            ],
            "operand": "@contact.groups",
            "cases": [
                {
                    "uuid": "98503572-25bf-40ce-ad72-8836b6549a38",
                    "type": "has_group",
                    "arguments": [
                        "b7cf0d83-f1c9-411c-96fd-c511a4cfa86d",
                        "Testers"
                    ],
                    "category_uuid": "598ae7a5-2f81-48f1-afac-595262514aa1"
                }
            ],
            "default_category_uuid": "78ae8f05-f92e-43b2-a886-406eaea1b8e0"
        },
        "results": {
            "is_member": {
                "name": "Is Member",
                "value": "[]",
                "category": "Other",
                "node_uuid": "64373978-e8f6-4973-b6ff-a2993f3376fc",
                "input": "[]",
                "created_on": "2018-10-18T14:20:30.000123456Z"
            }
        },
        "events": [
            {
                "type": "run_result_changed",
                "created_on": "2018-10-18T14:20:30.000123456Z",
                "step_uuid": "59d74b86-3e2f-4a93-aece-b05d2fdcde0c",
                "name": "Is Member",
                "value": "[]",
                "category": "Other",
                "input": "[]"
            }
        ],
        "templates": [
            "@contact.groups",
            "b7cf0d83-f1c9-411c-96fd-c511a4cfa86d",
            "Testers"
        ],
        "inspection": {
            "dependencies": {
                "groups": [
                    {
<<<<<<< HEAD
                        "name": "Testers",
                        "uuid": "b7cf0d83-f1c9-411c-96fd-c511a4cfa86d"
                    }
                ]
            },
            "parent_refs": [],
=======
                        "uuid": "b7cf0d83-f1c9-411c-96fd-c511a4cfa86d",
                        "name": "Testers"
                    }
                ]
            },
>>>>>>> 0071fdb4
            "results": [
                {
                    "categories": [
                        "Yes",
                        "No",
                        "Other"
                    ],
                    "key": "is_member",
                    "name": "Is Member",
                    "node_uuids": [
                        "64373978-e8f6-4973-b6ff-a2993f3376fc"
                    ]
                }
            ],
<<<<<<< HEAD
            "waiting_exits": []
        }
    },
    {
        "description": "Result is other if group dependency is missing",
        "router": {
            "type": "switch",
            "result_name": "In Group",
            "categories": [
                {
                    "uuid": "598ae7a5-2f81-48f1-afac-595262514aa1",
                    "name": "Yes",
                    "exit_uuid": "49a47f31-ec90-42b5-a0d8-6efb5b1fa57b"
                },
                {
                    "uuid": "78ae8f05-f92e-43b2-a886-406eaea1b8e0",
                    "name": "Other",
                    "exit_uuid": "b787ffe3-c21a-46ad-9475-954614b52477"
                }
            ],
            "default_category_uuid": "78ae8f05-f92e-43b2-a886-406eaea1b8e0",
            "operand": "@contact.groups",
            "cases": [
                {
                    "uuid": "98503572-25bf-40ce-ad72-8836b6549a38",
                    "type": "has_group",
                    "arguments": [
                        "aa33640b-43b0-4df2-992c-ba357981da71"
                    ],
                    "category_uuid": "598ae7a5-2f81-48f1-afac-595262514aa1"
                }
            ]
        },
        "results": {
            "in_group": {
                "category": "Other",
                "created_on": "2018-10-18T14:20:30.000123456Z",
                "input": "[]",
                "name": "In Group",
                "node_uuid": "64373978-e8f6-4973-b6ff-a2993f3376fc",
                "value": "[]"
            }
        },
        "events": [
            {
                "category": "Other",
                "created_on": "2018-10-18T14:20:30.000123456Z",
                "input": "[]",
                "name": "In Group",
                "step_uuid": "59d74b86-3e2f-4a93-aece-b05d2fdcde0c",
                "type": "run_result_changed",
                "value": "[]"
            }
        ],
        "templates": [
            "@contact.groups",
            "aa33640b-43b0-4df2-992c-ba357981da71"
        ],
        "inspection": {
            "dependencies": {
                "groups": [
                    {
                        "missing": true,
                        "uuid": "aa33640b-43b0-4df2-992c-ba357981da71"
                    }
                ]
            },
            "parent_refs": [],
            "results": [
                {
                    "categories": [
                        "Yes",
                        "Other"
                    ],
                    "key": "in_group",
                    "name": "In Group",
                    "node_uuids": [
                        "64373978-e8f6-4973-b6ff-a2993f3376fc"
                    ]
                }
            ],
            "waiting_exits": []
=======
            "waiting_exits": [],
            "parent_refs": []
>>>>>>> 0071fdb4
        }
    },
    {
        "description": "Result and routing from first rule to match",
        "router": {
            "type": "switch",
            "result_name": "Favorite Color",
            "categories": [
                {
                    "uuid": "598ae7a5-2f81-48f1-afac-595262514aa1",
                    "name": "Yes",
                    "exit_uuid": "49a47f31-ec90-42b5-a0d8-6efb5b1fa57b"
                },
                {
                    "uuid": "c70fe86c-9aac-4cc2-a5cb-d35cbe3fed6e",
                    "name": "Yes Again",
                    "exit_uuid": "5bd6a427-2b9a-4a4d-ad3f-eb39eaaa7e5a"
                },
                {
                    "uuid": "78ae8f05-f92e-43b2-a886-406eaea1b8e0",
                    "name": "Other",
                    "exit_uuid": "b787ffe3-c21a-46ad-9475-954614b52477"
                }
            ],
            "operand": "@(\"YES!!\")",
            "cases": [
                {
                    "uuid": "98503572-25bf-40ce-ad72-8836b6549a38",
                    "type": "has_any_word",
                    "arguments": [
                        "yes"
                    ],
                    "category_uuid": "598ae7a5-2f81-48f1-afac-595262514aa1"
                },
                {
                    "uuid": "a51e5c8c-c891-401d-9c62-15fc37278c94",
                    "type": "has_any_word",
                    "arguments": [
                        "yes"
                    ],
                    "category_uuid": "c70fe86c-9aac-4cc2-a5cb-d35cbe3fed6e"
                }
            ],
            "default_category_uuid": "78ae8f05-f92e-43b2-a886-406eaea1b8e0"
        },
        "results": {
            "favorite_color": {
                "name": "Favorite Color",
                "value": "YES",
                "category": "Yes",
                "node_uuid": "64373978-e8f6-4973-b6ff-a2993f3376fc",
                "input": "YES!!",
                "created_on": "2018-10-18T14:20:30.000123456Z"
            }
        },
        "events": [
            {
                "type": "run_result_changed",
                "created_on": "2018-10-18T14:20:30.000123456Z",
                "step_uuid": "59d74b86-3e2f-4a93-aece-b05d2fdcde0c",
                "name": "Favorite Color",
                "value": "YES",
                "category": "Yes",
                "input": "YES!!"
            }
        ],
        "templates": [
            "@(\"YES!!\")",
            "yes",
            "yes"
        ],
        "inspection": {
            "dependencies": {},
<<<<<<< HEAD
            "parent_refs": [],
=======
>>>>>>> 0071fdb4
            "results": [
                {
                    "categories": [
                        "Yes",
                        "Yes Again",
                        "Other"
                    ],
                    "key": "favorite_color",
                    "name": "Favorite Color",
                    "node_uuids": [
                        "64373978-e8f6-4973-b6ff-a2993f3376fc"
                    ]
                }
            ],
<<<<<<< HEAD
            "waiting_exits": []
=======
            "waiting_exits": [],
            "parent_refs": []
>>>>>>> 0071fdb4
        }
    },
    {
        "description": "Failure event if router fails to route",
        "router": {
            "type": "switch",
            "result_name": "Favorite Color",
            "categories": [
                {
                    "uuid": "598ae7a5-2f81-48f1-afac-595262514aa1",
                    "name": "Yes",
                    "exit_uuid": "49a47f31-ec90-42b5-a0d8-6efb5b1fa57b"
                },
                {
                    "uuid": "c70fe86c-9aac-4cc2-a5cb-d35cbe3fed6e",
                    "name": "No",
                    "exit_uuid": "5bd6a427-2b9a-4a4d-ad3f-eb39eaaa7e5a"
                }
            ],
            "operand": "@(\"xxxxx\")",
            "cases": [
                {
                    "uuid": "98503572-25bf-40ce-ad72-8836b6549a38",
                    "type": "has_any_word",
                    "arguments": [
                        "yes"
                    ],
                    "category_uuid": "598ae7a5-2f81-48f1-afac-595262514aa1"
                },
                {
                    "uuid": "a51e5c8c-c891-401d-9c62-15fc37278c94",
                    "type": "has_any_word",
                    "arguments": [
                        "no"
                    ],
                    "category_uuid": "c70fe86c-9aac-4cc2-a5cb-d35cbe3fed6e"
                }
            ],
            "default_category_uuid": ""
        },
        "results": {},
        "events": [
            {
                "type": "failure",
                "created_on": "2018-10-18T14:20:30.000123456Z",
                "step_uuid": "59d74b86-3e2f-4a93-aece-b05d2fdcde0c",
                "text": "router on node[uuid=64373978-e8f6-4973-b6ff-a2993f3376fc] failed to pick a category"
            }
        ],
        "templates": [
            "@(\"xxxxx\")",
            "yes",
            "no"
        ],
        "inspection": {
            "dependencies": {},
<<<<<<< HEAD
            "parent_refs": [],
=======
>>>>>>> 0071fdb4
            "results": [
                {
                    "categories": [
                        "Yes",
                        "No"
                    ],
                    "key": "favorite_color",
                    "name": "Favorite Color",
                    "node_uuids": [
                        "64373978-e8f6-4973-b6ff-a2993f3376fc"
                    ]
                }
            ],
<<<<<<< HEAD
            "waiting_exits": []
=======
            "waiting_exits": [],
            "parent_refs": []
>>>>>>> 0071fdb4
        }
    }
]<|MERGE_RESOLUTION|>--- conflicted
+++ resolved
@@ -205,30 +205,22 @@
         ],
         "inspection": {
             "dependencies": {},
-<<<<<<< HEAD
-            "parent_refs": [],
-=======
->>>>>>> 0071fdb4
             "results": [
                 {
+                    "key": "favorite_color",
+                    "name": "Favorite Color",
                     "categories": [
                         "Yes",
                         "No",
                         "Other"
                     ],
-                    "key": "favorite_color",
-                    "name": "Favorite Color",
                     "node_uuids": [
                         "64373978-e8f6-4973-b6ff-a2993f3376fc"
                     ]
                 }
             ],
-<<<<<<< HEAD
-            "waiting_exits": []
-=======
             "waiting_exits": [],
             "parent_refs": []
->>>>>>> 0071fdb4
         }
     },
     {
@@ -297,36 +289,27 @@
             "dependencies": {
                 "groups": [
                     {
-<<<<<<< HEAD
-                        "name": "Testers",
-                        "uuid": "b7cf0d83-f1c9-411c-96fd-c511a4cfa86d"
-                    }
-                ]
-            },
-            "parent_refs": [],
-=======
                         "uuid": "b7cf0d83-f1c9-411c-96fd-c511a4cfa86d",
                         "name": "Testers"
                     }
                 ]
             },
->>>>>>> 0071fdb4
             "results": [
                 {
+                    "key": "is_member",
+                    "name": "Is Member",
                     "categories": [
                         "Yes",
                         "No",
                         "Other"
                     ],
-                    "key": "is_member",
-                    "name": "Is Member",
                     "node_uuids": [
                         "64373978-e8f6-4973-b6ff-a2993f3376fc"
                     ]
                 }
             ],
-<<<<<<< HEAD
-            "waiting_exits": []
+            "waiting_exits": [],
+            "parent_refs": []
         }
     },
     {
@@ -346,7 +329,6 @@
                     "exit_uuid": "b787ffe3-c21a-46ad-9475-954614b52477"
                 }
             ],
-            "default_category_uuid": "78ae8f05-f92e-43b2-a886-406eaea1b8e0",
             "operand": "@contact.groups",
             "cases": [
                 {
@@ -357,27 +339,28 @@
                     ],
                     "category_uuid": "598ae7a5-2f81-48f1-afac-595262514aa1"
                 }
-            ]
+            ],
+            "default_category_uuid": "78ae8f05-f92e-43b2-a886-406eaea1b8e0"
         },
         "results": {
             "in_group": {
+                "name": "In Group",
+                "value": "[]",
                 "category": "Other",
-                "created_on": "2018-10-18T14:20:30.000123456Z",
+                "node_uuid": "64373978-e8f6-4973-b6ff-a2993f3376fc",
                 "input": "[]",
-                "name": "In Group",
-                "node_uuid": "64373978-e8f6-4973-b6ff-a2993f3376fc",
-                "value": "[]"
+                "created_on": "2018-10-18T14:20:30.000123456Z"
             }
         },
         "events": [
             {
+                "type": "run_result_changed",
+                "created_on": "2018-10-18T14:20:30.000123456Z",
+                "step_uuid": "59d74b86-3e2f-4a93-aece-b05d2fdcde0c",
+                "name": "In Group",
+                "value": "[]",
                 "category": "Other",
-                "created_on": "2018-10-18T14:20:30.000123456Z",
-                "input": "[]",
-                "name": "In Group",
-                "step_uuid": "59d74b86-3e2f-4a93-aece-b05d2fdcde0c",
-                "type": "run_result_changed",
-                "value": "[]"
+                "input": "[]"
             }
         ],
         "templates": [
@@ -388,30 +371,26 @@
             "dependencies": {
                 "groups": [
                     {
-                        "missing": true,
-                        "uuid": "aa33640b-43b0-4df2-992c-ba357981da71"
+                        "uuid": "aa33640b-43b0-4df2-992c-ba357981da71",
+                        "missing": true
                     }
                 ]
             },
-            "parent_refs": [],
             "results": [
                 {
+                    "key": "in_group",
+                    "name": "In Group",
                     "categories": [
                         "Yes",
                         "Other"
                     ],
-                    "key": "in_group",
-                    "name": "In Group",
                     "node_uuids": [
                         "64373978-e8f6-4973-b6ff-a2993f3376fc"
                     ]
                 }
             ],
-            "waiting_exits": []
-=======
             "waiting_exits": [],
             "parent_refs": []
->>>>>>> 0071fdb4
         }
     },
     {
@@ -485,30 +464,22 @@
         ],
         "inspection": {
             "dependencies": {},
-<<<<<<< HEAD
-            "parent_refs": [],
-=======
->>>>>>> 0071fdb4
             "results": [
                 {
+                    "key": "favorite_color",
+                    "name": "Favorite Color",
                     "categories": [
                         "Yes",
                         "Yes Again",
                         "Other"
                     ],
-                    "key": "favorite_color",
-                    "name": "Favorite Color",
                     "node_uuids": [
                         "64373978-e8f6-4973-b6ff-a2993f3376fc"
                     ]
                 }
             ],
-<<<<<<< HEAD
-            "waiting_exits": []
-=======
             "waiting_exits": [],
             "parent_refs": []
->>>>>>> 0071fdb4
         }
     },
     {
@@ -565,29 +536,21 @@
         ],
         "inspection": {
             "dependencies": {},
-<<<<<<< HEAD
-            "parent_refs": [],
-=======
->>>>>>> 0071fdb4
             "results": [
                 {
+                    "key": "favorite_color",
+                    "name": "Favorite Color",
                     "categories": [
                         "Yes",
                         "No"
                     ],
-                    "key": "favorite_color",
-                    "name": "Favorite Color",
                     "node_uuids": [
                         "64373978-e8f6-4973-b6ff-a2993f3376fc"
                     ]
                 }
             ],
-<<<<<<< HEAD
-            "waiting_exits": []
-=======
             "waiting_exits": [],
             "parent_refs": []
->>>>>>> 0071fdb4
         }
     }
 ]
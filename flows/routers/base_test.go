--- conflicted
+++ resolved
@@ -52,15 +52,6 @@
 	require.NoError(t, err)
 
 	tests := []struct {
-<<<<<<< HEAD
-		Description string            `json:"description"`
-		Router      json.RawMessage   `json:"router"`
-		ReadError   string            `json:"read_error"`
-		Results     json.RawMessage   `json:"results"`
-		Events      []json.RawMessage `json:"events"`
-		Templates   []string          `json:"templates"`
-		Inspection  json.RawMessage   `json:"inspection"`
-=======
 		Description string          `json:"description"`
 		Router      json.RawMessage `json:"router"`
 
@@ -70,7 +61,6 @@
 		Events            json.RawMessage `json:"events,omitempty"`
 		Templates         []string        `json:"templates,omitempty"`
 		Inspection        json.RawMessage `json:"inspection,omitempty"`
->>>>>>> 0071fdb4
 	}{}
 
 	err = json.Unmarshal(testFile, &tests)
@@ -123,29 +113,6 @@
 		require.NoError(t, err)
 
 		run := session.Runs()[0]
-<<<<<<< HEAD
-		actualResultsJSON, _ := json.Marshal(run.Results())
-		expectedResultsJSON, _ := json.Marshal(tc.Results)
-		test.AssertEqualJSON(t, expectedResultsJSON, actualResultsJSON, "results mismatch in %s", testName)
-
-		// check events are what we expected
-		actualEventsJSON, _ := json.Marshal(run.Events())
-		expectedEventsJSON, _ := json.Marshal(tc.Events)
-		test.AssertEqualJSON(t, expectedEventsJSON, actualEventsJSON, "events mismatch in %s", testName)
-
-		// try marshaling the router back to JSON
-		routerJSON, err := json.Marshal(flow.Nodes()[0].Router())
-		test.AssertEqualJSON(t, tc.Router, routerJSON, "marshal mismatch in %s", testName)
-
-		// try extracting templates
-		templates := flow.ExtractTemplates()
-		assert.Equal(t, tc.Templates, templates, "extracted templates mismatch in %s", testName)
-
-		// finally try inspecting
-		actualInspection := flow.Inspect(sa)
-		actualInspectionJSON, _ := json.Marshal(actualInspection)
-		test.AssertEqualJSON(t, tc.Inspection, actualInspectionJSON, "inspection mismatch in %s", testName)
-=======
 		actual.Results, _ = json.Marshal(run.Results())
 		actual.Events, _ = json.Marshal(run.Events())
 
@@ -153,7 +120,7 @@
 			actual.Templates = flow.ExtractTemplates()
 		}
 		if tc.Inspection != nil {
-			actual.Inspection, _ = json.Marshal(flow.Inspect())
+			actual.Inspection, _ = json.Marshal(flow.Inspect(sa))
 		}
 
 		if !test.WriteOutput {
@@ -181,7 +148,6 @@
 
 		err = ioutil.WriteFile(testPath, actualJSON, 0666)
 		require.NoError(t, err)
->>>>>>> 0071fdb4
 	}
 }
 

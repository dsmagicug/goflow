package inputs

import (
	"encoding/json"
	"strings"
	"time"

	"github.com/nyaruka/gocommon/urns"
	"github.com/nyaruka/goflow/excellent/types"
	"github.com/nyaruka/goflow/flows"
	"github.com/nyaruka/goflow/utils"
)

// TypeMsg is a constant for incoming messages
const TypeMsg string = "msg"

// MsgInput is a message which can be used as input
type MsgInput struct {
	baseInput
	urn         urns.URN
	text        string
	attachments flows.AttachmentList
}

// NewMsgInput creates a new user input based on a message
func NewMsgInput(uuid flows.InputUUID, channel flows.Channel, createdOn time.Time, urn urns.URN, text string, attachments []flows.Attachment) *MsgInput {
	return &MsgInput{
		baseInput:   baseInput{uuid: uuid, channel: channel, createdOn: createdOn},
		urn:         urn,
		text:        text,
		attachments: attachments,
	}
}

// Type returns the type of this event
func (i *MsgInput) Type() string { return TypeMsg }

// Resolve resolves the given key when this input is referenced in an expression
func (i *MsgInput) Resolve(key string) types.XValue {
	switch key {
	case "type":
		return types.NewXString(TypeMsg)
	case "urn":
		return types.NewXString(i.urn.String())
	case "text":
		return types.NewXString(i.text)
	case "attachments":
		return i.attachments
	}
	return i.baseInput.Resolve(key)
}

// Reduce is called when this object needs to be reduced to a primitive
func (i *MsgInput) Reduce() types.XPrimitive {
	var parts []string
	if i.text != "" {
		parts = append(parts, i.text)
	}
	for _, attachment := range i.attachments {
		parts = append(parts, attachment.URL())
	}
	return types.NewXString(strings.Join(parts, "\n"))
}

<<<<<<< HEAD
// ToJSON converts this type to JSON
func (i *MsgInput) ToJSON() types.XString { return types.MustMarshalToXString(types.NewXString("TODO")) }
=======
func (i *MsgInput) ToXJSON() types.XString { return types.NewXString("TODO") }
>>>>>>> ea94c41e

var _ types.XValue = (*MsgInput)(nil)
var _ types.XResolvable = (*MsgInput)(nil)
var _ flows.Input = (*MsgInput)(nil)

//------------------------------------------------------------------------------------------
// JSON Encoding / Decoding
//------------------------------------------------------------------------------------------

type msgInputEnvelope struct {
	baseInputEnvelope
	URN         urns.URN             `json:"urn" validate:"urn"`
	Text        string               `json:"text" validate:"required"`
	Attachments flows.AttachmentList `json:"attachments,omitempty"`
}

func ReadMsgInput(session flows.Session, data json.RawMessage) (*MsgInput, error) {
	input := MsgInput{}
	i := msgInputEnvelope{}
	err := json.Unmarshal(data, &i)
	if err != nil {
		return nil, err
	}

	err = utils.Validate(i)
	if err != nil {
		return nil, err
	}

	// lookup the channel
	var channel flows.Channel
	if i.Channel != nil {
		channel, err = session.Assets().GetChannel(i.Channel.UUID)
		if err != nil {
			return nil, err
		}
	}

	input.baseInput.uuid = i.UUID
	input.baseInput.channel = channel
	input.baseInput.createdOn = i.CreatedOn
	input.urn = i.URN
	input.text = i.Text
	input.attachments = i.Attachments
	return &input, nil
}

// MarshalJSON marshals this msg input into JSON
func (i *MsgInput) MarshalJSON() ([]byte, error) {
	var envelope msgInputEnvelope

	if i.Channel() != nil {
		envelope.baseInputEnvelope.Channel = i.Channel().Reference()
	}
	envelope.baseInputEnvelope.UUID = i.UUID()
	envelope.baseInputEnvelope.CreatedOn = i.CreatedOn()
	envelope.URN = i.urn
	envelope.Text = i.text
	envelope.Attachments = i.attachments

	return json.Marshal(envelope)
}<|MERGE_RESOLUTION|>--- conflicted
+++ resolved
@@ -62,12 +62,8 @@
 	return types.NewXString(strings.Join(parts, "\n"))
 }
 
-<<<<<<< HEAD
-// ToJSON converts this type to JSON
-func (i *MsgInput) ToJSON() types.XString { return types.MustMarshalToXString(types.NewXString("TODO")) }
-=======
+// ToXJSON converts this type to JSON
 func (i *MsgInput) ToXJSON() types.XString { return types.NewXString("TODO") }
->>>>>>> ea94c41e
 
 var _ types.XValue = (*MsgInput)(nil)
 var _ types.XResolvable = (*MsgInput)(nil)

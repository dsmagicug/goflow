package flows

import (
	"github.com/nyaruka/gocommon/urns"
	"github.com/nyaruka/goflow/assets"
	"github.com/nyaruka/goflow/utils"
)

// BaseMsg represents a incoming or outgoing message with the session contact
type BaseMsg struct {
	UUID_        MsgUUID                  `json:"uuid"`
	ID_          MsgID                    `json:"id,omitempty"`
	URN_         urns.URN                 `json:"urn,omitempty" validate:"omitempty,urn"`
	Channel_     *assets.ChannelReference `json:"channel,omitempty"`
	Text_        string                   `json:"text"`
	Attachments_ []utils.Attachment       `json:"attachments,omitempty"`
}

// MsgIn represents a incoming message from the session contact
type MsgIn struct {
	BaseMsg

	ExternalID_ string `json:"external_id,omitempty"`
}

// MsgOut represents a outgoing message to the session contact
type MsgOut struct {
	BaseMsg

	QuickReplies_ []string       `json:"quick_replies,omitempty"`
	Templating_   *MsgTemplating `json:"templating,omitempty"`
}

// NewMsgIn creates a new incoming message
func NewMsgIn(uuid MsgUUID, urn urns.URN, channel *assets.ChannelReference, text string, attachments []utils.Attachment) *MsgIn {
	return &MsgIn{
		BaseMsg: BaseMsg{
			UUID_:        uuid,
			URN_:         urn,
			Channel_:     channel,
			Text_:        text,
			Attachments_: attachments,
		},
	}
}

// NewMsgOut creates a new outgoing message
<<<<<<< HEAD
func NewMsgOut(urn urns.URN, channel *assets.ChannelReference, text string, attachments []utils.Attachment, quickReplies []string) *MsgOut {
=======
func NewMsgOut(urn urns.URN, channel *assets.ChannelReference, text string, attachments []Attachment, quickReplies []string, templating *MsgTemplating) *MsgOut {
>>>>>>> b3ee1df1
	return &MsgOut{
		BaseMsg: BaseMsg{
			UUID_:        MsgUUID(utils.NewUUID()),
			URN_:         urn,
			Channel_:     channel,
			Text_:        text,
			Attachments_: attachments,
		},
		QuickReplies_: quickReplies,
		Templating_:   templating,
	}
}

// UUID returns the UUID of this message
func (m *BaseMsg) UUID() MsgUUID { return m.UUID_ }

// ID returns the internal ID of this message
func (m *BaseMsg) ID() MsgID { return m.ID_ }

// SetID sets the internal ID of this message
func (m *BaseMsg) SetID(id MsgID) { m.ID_ = id }

// URN returns the URN of this message
func (m *BaseMsg) URN() urns.URN { return m.URN_ }

// Channel returns the channel of this message
func (m *BaseMsg) Channel() *assets.ChannelReference { return m.Channel_ }

// Text returns the text of this message
func (m *BaseMsg) Text() string { return m.Text_ }

// Attachments returns the attachments of this message
func (m *BaseMsg) Attachments() []utils.Attachment { return m.Attachments_ }

// ExternalID returns the optional external ID of this incoming message
func (m *MsgIn) ExternalID() string { return m.ExternalID_ }

// SetExternalID sets the external ID of this message
func (m *MsgIn) SetExternalID(id string) { m.ExternalID_ = id }

// QuickReplies returns the quick replies of this outgoing message
func (m *MsgOut) QuickReplies() []string { return m.QuickReplies_ }

// Templating returns the templating to use to send this message (if any)
func (m *MsgOut) Templating() *MsgTemplating { return m.Templating_ }

// MsgTemplating represents any substituted message template that should be applied when sending this message
type MsgTemplating struct {
	Template_  *assets.TemplateReference `json:"template"`
	Language_  utils.Language            `json:"language"`
	Variables_ []string                  `json:"variables"`
}

// Template returns the template this msg template is for
func (t MsgTemplating) Template() *assets.TemplateReference { return t.Template_ }

// Language returns the language that should be used for the template
func (t MsgTemplating) Language() utils.Language { return t.Language_ }

// Variables returns the variables that should be substituted in the template
func (t MsgTemplating) Variables() []string { return t.Variables_ }

// NewMsgTemplating creates and returns a new msg template
func NewMsgTemplating(template *assets.TemplateReference, language utils.Language, variables []string) *MsgTemplating {
	return &MsgTemplating{
		Template_:  template,
		Language_:  language,
		Variables_: variables,
	}
}<|MERGE_RESOLUTION|>--- conflicted
+++ resolved
@@ -45,11 +45,7 @@
 }
 
 // NewMsgOut creates a new outgoing message
-<<<<<<< HEAD
-func NewMsgOut(urn urns.URN, channel *assets.ChannelReference, text string, attachments []utils.Attachment, quickReplies []string) *MsgOut {
-=======
-func NewMsgOut(urn urns.URN, channel *assets.ChannelReference, text string, attachments []Attachment, quickReplies []string, templating *MsgTemplating) *MsgOut {
->>>>>>> b3ee1df1
+func NewMsgOut(urn urns.URN, channel *assets.ChannelReference, text string, attachments []utils.Attachment, quickReplies []string, templating *MsgTemplating) *MsgOut {
 	return &MsgOut{
 		BaseMsg: BaseMsg{
 			UUID_:        MsgUUID(utils.NewUUID()),

--- conflicted
+++ resolved
@@ -4,67 +4,6 @@
 	"fmt"
 	"strings"
 
-<<<<<<< HEAD
-	"gopkg.in/go-playground/validator.v9"
-
-	"github.com/nyaruka/goflow/utils"
-)
-
-func init() {
-	utils.Validator.RegisterValidation("urnscheme", ValidateURNScheme)
-}
-
-type URN string
-type URNScheme string
-type URNPath string
-
-// List of schemes we support for URNs
-const (
-	TelScheme      = "tel"
-	FacebookScheme = "facebook"
-	TwitterScheme  = "twitter"
-	ViberScheme    = "viber"
-	TelegramScheme = "telegram"
-	EmailScheme    = "email"
-)
-
-// Used as a lookup for faster checks whether a Scheme is supported
-var schemes = map[string]bool{
-	TelScheme:      true,
-	FacebookScheme: true,
-	TwitterScheme:  true,
-	ViberScheme:    true,
-	TelegramScheme: true,
-	EmailScheme:    true,
-}
-
-func (u URNScheme) String() string { return string(u) }
-func (u URNPath) String() string   { return string(u) }
-
-func ValidateURNScheme(fl validator.FieldLevel) bool {
-	_, valid := schemes[fl.Field().String()]
-	return valid
-}
-
-func GetScheme(scheme string) URNScheme {
-	lowered := strings.ToLower(scheme)
-	if schemes[lowered] {
-		return URNScheme(lowered)
-	}
-	return ""
-}
-
-func NewURNFromParts(scheme URNScheme, path URNPath) URN {
-	return URN(fmt.Sprintf("%s:%s", scheme, path))
-}
-
-func (u URN) Path() URNPath {
-	offset := strings.Index(string(u), ":")
-	if offset >= 0 {
-		return URNPath(u[offset+1:])
-	}
-	return URNPath(u)
-=======
 	validator "gopkg.in/go-playground/validator.v9"
 
 	"github.com/nyaruka/gocommon/urns"
@@ -74,7 +13,6 @@
 func init() {
 	utils.Validator.RegisterValidation("urn", ValidateURN)
 	utils.Validator.RegisterValidation("urnscheme", ValidateURNScheme)
->>>>>>> 5ec945b3
 }
 
 // ValidateURN validates whether the field value is a valid URN
@@ -90,11 +28,6 @@
 
 // URNList is the list of a contact's URNs
 type URNList []urns.URN
-
-var _ utils.VariableResolver = (urns.URN)("")
-
-// URNList is a list of URNs on a contact
-type URNList []URN
 
 func (l URNList) Resolve(key string) interface{} {
 	scheme := strings.ToLower(key)
@@ -129,4 +62,5 @@
 	return ""
 }
 
+var _ utils.VariableResolver = (urns.URN)("")
 var _ utils.VariableResolver = (URNList)(nil)
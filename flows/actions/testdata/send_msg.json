--- conflicted
+++ resolved
@@ -53,15 +53,9 @@
         ],
         "inspection": {
             "dependencies": {},
-<<<<<<< HEAD
-            "parent_refs": [],
-            "results": [],
-            "waiting_exits": []
-=======
             "results": [],
             "waiting_exits": [],
             "parent_refs": []
->>>>>>> 0071fdb4
         }
     },
     {
@@ -227,15 +221,9 @@
                     }
                 ]
             },
-<<<<<<< HEAD
-            "parent_refs": [],
-            "results": [],
-            "waiting_exits": []
-=======
             "results": [],
             "waiting_exits": [],
             "parent_refs": []
->>>>>>> 0071fdb4
         }
     },
     {
@@ -306,8 +294,8 @@
             "templating": {
                 "uuid": "9c4bf5b5-3aa4-48ec-9bb9-424a9cbc6785",
                 "template": {
-                    "name": "missing",
-                    "uuid": "b620b463-8d15-427f-b2e3-4f44f9f071ec"
+                    "uuid": "b620b463-8d15-427f-b2e3-4f44f9f071ec",
+                    "name": "missing"
                 },
                 "variables": [
                     "@contact.name",
@@ -317,18 +305,18 @@
         },
         "events": [
             {
-                "created_on": "2018-10-18T14:20:30.000123456Z",
-                "msg": {
-                    "channel": {
-                        "name": "My Android Phone",
-                        "uuid": "57f1078f-88aa-46f4-a59a-948a5739c03d"
-                    },
-                    "text": "Hi Ryan Lewis, who's a good boy?",
-                    "urn": "tel:+12065551212?channel=57f1078f-88aa-46f4-a59a-948a5739c03d&id=123",
-                    "uuid": "9688d21d-95aa-4bed-afc7-f31b35731a3d"
-                },
-                "step_uuid": "59d74b86-3e2f-4a93-aece-b05d2fdcde0c",
-                "type": "msg_created"
+                "type": "msg_created",
+                "created_on": "2018-10-18T14:20:30.000123456Z",
+                "step_uuid": "59d74b86-3e2f-4a93-aece-b05d2fdcde0c",
+                "msg": {
+                    "uuid": "9688d21d-95aa-4bed-afc7-f31b35731a3d",
+                    "urn": "tel:+12065551212?channel=57f1078f-88aa-46f4-a59a-948a5739c03d\u0026id=123",
+                    "channel": {
+                        "uuid": "57f1078f-88aa-46f4-a59a-948a5739c03d",
+                        "name": "My Android Phone"
+                    },
+                    "text": "Hi Ryan Lewis, who's a good boy?"
+                }
             }
         ],
         "templates": [
@@ -340,15 +328,15 @@
             "dependencies": {
                 "templates": [
                     {
-                        "missing": true,
+                        "uuid": "b620b463-8d15-427f-b2e3-4f44f9f071ec",
                         "name": "missing",
-                        "uuid": "b620b463-8d15-427f-b2e3-4f44f9f071ec"
+                        "missing": true
                     }
                 ]
             },
-            "parent_refs": [],
             "results": [],
-            "waiting_exits": []
+            "waiting_exits": [],
+            "parent_refs": []
         }
     },
     {
@@ -407,16 +395,6 @@
             "dependencies": {
                 "templates": [
                     {
-<<<<<<< HEAD
-                        "name": "affirmation",
-                        "uuid": "5722e1fd-fe32-4e74-ac78-3cf41a6adb7e"
-                    }
-                ]
-            },
-            "parent_refs": [],
-            "results": [],
-            "waiting_exits": []
-=======
                         "uuid": "5722e1fd-fe32-4e74-ac78-3cf41a6adb7e",
                         "name": "affirmation"
                     }
@@ -425,7 +403,6 @@
             "results": [],
             "waiting_exits": [],
             "parent_refs": []
->>>>>>> 0071fdb4
         }
     },
     {
@@ -494,16 +471,6 @@
             "dependencies": {
                 "templates": [
                     {
-<<<<<<< HEAD
-                        "name": "affirmation",
-                        "uuid": "5722e1fd-fe32-4e74-ac78-3cf41a6adb7e"
-                    }
-                ]
-            },
-            "parent_refs": [],
-            "results": [],
-            "waiting_exits": []
-=======
                         "uuid": "5722e1fd-fe32-4e74-ac78-3cf41a6adb7e",
                         "name": "affirmation"
                     }
@@ -512,7 +479,6 @@
             "results": [],
             "waiting_exits": [],
             "parent_refs": []
->>>>>>> 0071fdb4
         }
     },
     {
@@ -560,16 +526,6 @@
             "dependencies": {
                 "templates": [
                     {
-<<<<<<< HEAD
-                        "name": "wakeup",
-                        "uuid": "2edc8dfd-aef0-41cf-a900-8a71bdb00900"
-                    }
-                ]
-            },
-            "parent_refs": [],
-            "results": [],
-            "waiting_exits": []
-=======
                         "uuid": "2edc8dfd-aef0-41cf-a900-8a71bdb00900",
                         "name": "wakeup"
                     }
@@ -578,7 +534,6 @@
             "results": [],
             "waiting_exits": [],
             "parent_refs": []
->>>>>>> 0071fdb4
         }
     },
     {
@@ -646,15 +601,9 @@
         ],
         "inspection": {
             "dependencies": {},
-<<<<<<< HEAD
-            "parent_refs": [],
-            "results": [],
-            "waiting_exits": []
-=======
             "results": [],
             "waiting_exits": [],
             "parent_refs": []
->>>>>>> 0071fdb4
         }
     }
 ]
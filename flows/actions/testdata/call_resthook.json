[
    {
        "description": "NOOP if resthook doesn't exist",
        "action": {
            "type": "call_resthook",
            "uuid": "ad154980-7bf7-4ab8-8728-545fd6378912",
            "resthook": "doesnt-exist"
        },
        "events": [],
        "templates": [],
        "inspection": {
            "dependencies": {},
<<<<<<< HEAD
            "parent_refs": [],
            "results": [],
            "waiting_exits": []
=======
            "results": [],
            "waiting_exits": [],
            "parent_refs": []
>>>>>>> 0071fdb4
        }
    },
    {
        "description": "Webhook called event created for each subscriber",
        "http_mocks": {
            "http://temba.io/": [
                {
                    "status": 200,
                    "body": "{ \"ok\": \"true\" }"
                }
            ],
            "http://unavailable.com/": [
                {
                    "status": 503,
                    "body": "{ \"errors\": [\"service unavailable\"] }"
                }
            ]
        },
        "action": {
            "type": "call_resthook",
            "uuid": "ad154980-7bf7-4ab8-8728-545fd6378912",
            "resthook": "new-registration"
        },
        "events": [
            {
                "type": "resthook_called",
                "created_on": "2018-10-18T14:20:30.000123456Z",
                "step_uuid": "59d74b86-3e2f-4a93-aece-b05d2fdcde0c",
                "resthook": "new-registration",
                "payload": {
                    "channel": null,
                    "contact": {
                        "name": "Ryan Lewis",
                        "urn": "tel:+12065551212",
                        "uuid": "5d76d86b-3bb9-4d5a-b822-c9d86f5d8e4f"
                    },
                    "flow": {
                        "name": "Action Tester",
                        "revision": 123,
                        "uuid": "bead76f5-dac4-4c9d-996c-c62b326e8c0a"
                    },
                    "input": {
                        "attachments": [
                            {
                                "content_type": "image/jpeg",
                                "url": "http://http://s3.amazon.com/bucket/test.jpg"
                            },
                            {
                                "content_type": "audio/mp3",
                                "url": "http://s3.amazon.com/bucket/test.mp3"
                            }
                        ],
                        "channel": null,
                        "created_on": "2018-10-18T14:20:30.000123Z",
                        "text": "Hi everybody",
                        "type": "msg",
                        "urn": {
                            "display": "(206) 555-1212",
                            "path": "+12065551212",
                            "scheme": "tel"
                        },
                        "uuid": "aa90ce99-3b4d-44ba-b0ca-79e63d9ed842"
                    },
                    "path": [
                        {
                            "arrived_on": "2018-10-18T14:20:30.000123Z",
                            "exit_uuid": "",
                            "node_uuid": "72a1f5df-49f9-45df-94c9-d86f7ea064e5",
                            "uuid": "59d74b86-3e2f-4a93-aece-b05d2fdcde0c"
                        }
                    ],
                    "results": {},
                    "run": {
                        "created_on": "2018-10-18T14:20:30.000123Z",
                        "uuid": "e7187099-7d38-4f60-955c-325957214c42"
                    }
                }
            },
            {
                "type": "webhook_called",
                "created_on": "2018-10-18T14:20:30.000123456Z",
                "step_uuid": "59d74b86-3e2f-4a93-aece-b05d2fdcde0c",
                "url": "http://temba.io/",
                "status": "success",
                "request": "POST / HTTP/1.1\r\nHost: temba.io\r\nUser-Agent: goflow-testing\r\nContent-Length: 881\r\nContent-Type: application/json\r\nAccept-Encoding: gzip\r\n\r\n{\"channel\":null,\"contact\":{\"name\":\"Ryan Lewis\",\"urn\":\"tel:+12065551212\",\"uuid\":\"5d76d86b-3bb9-4d5a-b822-c9d86f5d8e4f\"},\"flow\":{\"name\":\"Action Tester\",\"revision\":123,\"uuid\":\"bead76f5-dac4-4c9d-996c-c62b326e8c0a\"},\"input\":{\"attachments\":[{\"content_type\":\"image/jpeg\",\"url\":\"http://http://s3.amazon.com/bucket/test.jpg\"},{\"content_type\":\"audio/mp3\",\"url\":\"http://s3.amazon.com/bucket/test.mp3\"}],\"channel\":null,\"created_on\":\"2018-10-18T14:20:30.000123Z\",\"text\":\"Hi everybody\",\"type\":\"msg\",\"urn\":{\"display\":\"(206) 555-1212\",\"path\":\"+12065551212\",\"scheme\":\"tel\"},\"uuid\":\"aa90ce99-3b4d-44ba-b0ca-79e63d9ed842\"},\"path\":[{\"arrived_on\":\"2018-10-18T14:20:30.000123Z\",\"exit_uuid\":\"\",\"node_uuid\":\"72a1f5df-49f9-45df-94c9-d86f7ea064e5\",\"uuid\":\"59d74b86-3e2f-4a93-aece-b05d2fdcde0c\"}],\"results\":{},\"run\":{\"created_on\":\"2018-10-18T14:20:30.000123Z\",\"uuid\":\"e7187099-7d38-4f60-955c-325957214c42\"}}",
                "response": "HTTP/1.0 200 OK\r\nContent-Length: 16\r\n\r\n{ \"ok\": \"true\" }",
                "elapsed_ms": 0,
                "resthook": "new-registration",
                "status_code": 200
            },
            {
                "type": "webhook_called",
                "created_on": "2018-10-18T14:20:30.000123456Z",
                "step_uuid": "59d74b86-3e2f-4a93-aece-b05d2fdcde0c",
                "url": "http://unavailable.com/",
                "status": "response_error",
                "request": "POST / HTTP/1.1\r\nHost: unavailable.com\r\nUser-Agent: goflow-testing\r\nContent-Length: 881\r\nContent-Type: application/json\r\nAccept-Encoding: gzip\r\n\r\n{\"channel\":null,\"contact\":{\"name\":\"Ryan Lewis\",\"urn\":\"tel:+12065551212\",\"uuid\":\"5d76d86b-3bb9-4d5a-b822-c9d86f5d8e4f\"},\"flow\":{\"name\":\"Action Tester\",\"revision\":123,\"uuid\":\"bead76f5-dac4-4c9d-996c-c62b326e8c0a\"},\"input\":{\"attachments\":[{\"content_type\":\"image/jpeg\",\"url\":\"http://http://s3.amazon.com/bucket/test.jpg\"},{\"content_type\":\"audio/mp3\",\"url\":\"http://s3.amazon.com/bucket/test.mp3\"}],\"channel\":null,\"created_on\":\"2018-10-18T14:20:30.000123Z\",\"text\":\"Hi everybody\",\"type\":\"msg\",\"urn\":{\"display\":\"(206) 555-1212\",\"path\":\"+12065551212\",\"scheme\":\"tel\"},\"uuid\":\"aa90ce99-3b4d-44ba-b0ca-79e63d9ed842\"},\"path\":[{\"arrived_on\":\"2018-10-18T14:20:30.000123Z\",\"exit_uuid\":\"\",\"node_uuid\":\"72a1f5df-49f9-45df-94c9-d86f7ea064e5\",\"uuid\":\"59d74b86-3e2f-4a93-aece-b05d2fdcde0c\"}],\"results\":{},\"run\":{\"created_on\":\"2018-10-18T14:20:30.000123Z\",\"uuid\":\"e7187099-7d38-4f60-955c-325957214c42\"}}",
                "response": "HTTP/1.0 503 Service Unavailable\r\nContent-Length: 37\r\n\r\n{ \"errors\": [\"service unavailable\"] }",
                "elapsed_ms": 0,
                "resthook": "new-registration",
                "status_code": 503
            }
        ],
        "templates": [],
        "inspection": {
            "dependencies": {},
<<<<<<< HEAD
            "parent_refs": [],
            "results": [],
            "waiting_exits": []
=======
            "results": [],
            "waiting_exits": [],
            "parent_refs": []
>>>>>>> 0071fdb4
        }
    },
    {
        "description": "Result changed event created if result name set",
        "http_mocks": {
            "http://temba.io/": [
                {
                    "status": 200,
                    "body": "{ \"ok\": \"true\" }"
                }
            ],
            "http://unavailable.com/": [
                {
                    "status": 503,
                    "body": "{ \"errors\": [\"service unavailable\"] }"
                }
            ]
        },
        "action": {
            "type": "call_resthook",
            "uuid": "ad154980-7bf7-4ab8-8728-545fd6378912",
            "resthook": "new-registration",
            "result_name": "My Result"
        },
        "events": [
            {
                "type": "resthook_called",
                "created_on": "2018-10-18T14:20:30.000123456Z",
                "step_uuid": "59d74b86-3e2f-4a93-aece-b05d2fdcde0c",
                "resthook": "new-registration",
                "payload": {
                    "channel": null,
                    "contact": {
                        "name": "Ryan Lewis",
                        "urn": "tel:+12065551212",
                        "uuid": "5d76d86b-3bb9-4d5a-b822-c9d86f5d8e4f"
                    },
                    "flow": {
                        "name": "Action Tester",
                        "revision": 123,
                        "uuid": "bead76f5-dac4-4c9d-996c-c62b326e8c0a"
                    },
                    "input": {
                        "attachments": [
                            {
                                "content_type": "image/jpeg",
                                "url": "http://http://s3.amazon.com/bucket/test.jpg"
                            },
                            {
                                "content_type": "audio/mp3",
                                "url": "http://s3.amazon.com/bucket/test.mp3"
                            }
                        ],
                        "channel": null,
                        "created_on": "2018-10-18T14:20:30.000123Z",
                        "text": "Hi everybody",
                        "type": "msg",
                        "urn": {
                            "display": "(206) 555-1212",
                            "path": "+12065551212",
                            "scheme": "tel"
                        },
                        "uuid": "aa90ce99-3b4d-44ba-b0ca-79e63d9ed842"
                    },
                    "path": [
                        {
                            "arrived_on": "2018-10-18T14:20:30.000123Z",
                            "exit_uuid": "",
                            "node_uuid": "72a1f5df-49f9-45df-94c9-d86f7ea064e5",
                            "uuid": "59d74b86-3e2f-4a93-aece-b05d2fdcde0c"
                        }
                    ],
                    "results": {},
                    "run": {
                        "created_on": "2018-10-18T14:20:30.000123Z",
                        "uuid": "e7187099-7d38-4f60-955c-325957214c42"
                    }
                }
            },
            {
                "type": "webhook_called",
                "created_on": "2018-10-18T14:20:30.000123456Z",
                "step_uuid": "59d74b86-3e2f-4a93-aece-b05d2fdcde0c",
                "url": "http://temba.io/",
                "status": "success",
                "request": "POST / HTTP/1.1\r\nHost: temba.io\r\nUser-Agent: goflow-testing\r\nContent-Length: 881\r\nContent-Type: application/json\r\nAccept-Encoding: gzip\r\n\r\n{\"channel\":null,\"contact\":{\"name\":\"Ryan Lewis\",\"urn\":\"tel:+12065551212\",\"uuid\":\"5d76d86b-3bb9-4d5a-b822-c9d86f5d8e4f\"},\"flow\":{\"name\":\"Action Tester\",\"revision\":123,\"uuid\":\"bead76f5-dac4-4c9d-996c-c62b326e8c0a\"},\"input\":{\"attachments\":[{\"content_type\":\"image/jpeg\",\"url\":\"http://http://s3.amazon.com/bucket/test.jpg\"},{\"content_type\":\"audio/mp3\",\"url\":\"http://s3.amazon.com/bucket/test.mp3\"}],\"channel\":null,\"created_on\":\"2018-10-18T14:20:30.000123Z\",\"text\":\"Hi everybody\",\"type\":\"msg\",\"urn\":{\"display\":\"(206) 555-1212\",\"path\":\"+12065551212\",\"scheme\":\"tel\"},\"uuid\":\"aa90ce99-3b4d-44ba-b0ca-79e63d9ed842\"},\"path\":[{\"arrived_on\":\"2018-10-18T14:20:30.000123Z\",\"exit_uuid\":\"\",\"node_uuid\":\"72a1f5df-49f9-45df-94c9-d86f7ea064e5\",\"uuid\":\"59d74b86-3e2f-4a93-aece-b05d2fdcde0c\"}],\"results\":{},\"run\":{\"created_on\":\"2018-10-18T14:20:30.000123Z\",\"uuid\":\"e7187099-7d38-4f60-955c-325957214c42\"}}",
                "response": "HTTP/1.0 200 OK\r\nContent-Length: 16\r\n\r\n{ \"ok\": \"true\" }",
                "elapsed_ms": 0,
                "resthook": "new-registration",
                "status_code": 200
            },
            {
                "type": "webhook_called",
                "created_on": "2018-10-18T14:20:30.000123456Z",
                "step_uuid": "59d74b86-3e2f-4a93-aece-b05d2fdcde0c",
                "url": "http://unavailable.com/",
                "status": "response_error",
                "request": "POST / HTTP/1.1\r\nHost: unavailable.com\r\nUser-Agent: goflow-testing\r\nContent-Length: 881\r\nContent-Type: application/json\r\nAccept-Encoding: gzip\r\n\r\n{\"channel\":null,\"contact\":{\"name\":\"Ryan Lewis\",\"urn\":\"tel:+12065551212\",\"uuid\":\"5d76d86b-3bb9-4d5a-b822-c9d86f5d8e4f\"},\"flow\":{\"name\":\"Action Tester\",\"revision\":123,\"uuid\":\"bead76f5-dac4-4c9d-996c-c62b326e8c0a\"},\"input\":{\"attachments\":[{\"content_type\":\"image/jpeg\",\"url\":\"http://http://s3.amazon.com/bucket/test.jpg\"},{\"content_type\":\"audio/mp3\",\"url\":\"http://s3.amazon.com/bucket/test.mp3\"}],\"channel\":null,\"created_on\":\"2018-10-18T14:20:30.000123Z\",\"text\":\"Hi everybody\",\"type\":\"msg\",\"urn\":{\"display\":\"(206) 555-1212\",\"path\":\"+12065551212\",\"scheme\":\"tel\"},\"uuid\":\"aa90ce99-3b4d-44ba-b0ca-79e63d9ed842\"},\"path\":[{\"arrived_on\":\"2018-10-18T14:20:30.000123Z\",\"exit_uuid\":\"\",\"node_uuid\":\"72a1f5df-49f9-45df-94c9-d86f7ea064e5\",\"uuid\":\"59d74b86-3e2f-4a93-aece-b05d2fdcde0c\"}],\"results\":{},\"run\":{\"created_on\":\"2018-10-18T14:20:30.000123Z\",\"uuid\":\"e7187099-7d38-4f60-955c-325957214c42\"}}",
                "response": "HTTP/1.0 503 Service Unavailable\r\nContent-Length: 37\r\n\r\n{ \"errors\": [\"service unavailable\"] }",
                "elapsed_ms": 0,
                "resthook": "new-registration",
                "status_code": 503
            },
            {
                "type": "run_result_changed",
                "created_on": "2018-10-18T14:20:30.000123456Z",
                "step_uuid": "59d74b86-3e2f-4a93-aece-b05d2fdcde0c",
                "name": "My Result",
                "value": "503",
                "category": "Failure",
                "input": "POST http://unavailable.com/",
                "extra": {
                    "errors": [
                        "service unavailable"
                    ]
                }
            }
        ],
        "webhook": {
            "errors": [
                "service unavailable"
            ]
        },
        "templates": [],
        "inspection": {
            "dependencies": {},
<<<<<<< HEAD
            "parent_refs": [],
=======
>>>>>>> 0071fdb4
            "results": [
                {
                    "categories": [
                        "Success",
                        "Failure"
                    ],
                    "key": "my_result",
                    "name": "My Result",
                    "node_uuids": [
                        "72a1f5df-49f9-45df-94c9-d86f7ea064e5"
                    ]
                }
            ],
<<<<<<< HEAD
            "waiting_exits": []
=======
            "waiting_exits": [],
            "parent_refs": []
>>>>>>> 0071fdb4
        }
    },
    {
        "description": "Result changed event uses last successful call if no failures",
        "http_mocks": {
            "http://subscribergone.com/": [
                {
                    "status": 410,
                    "body": "{ \"errors\": [\"gone\"] }"
                }
            ],
            "http://temba.io/": [
                {
                    "status": 200,
                    "body": "{ \"ok\": \"true\" }"
                }
            ]
        },
        "action": {
            "type": "call_resthook",
            "uuid": "ad154980-7bf7-4ab8-8728-545fd6378912",
            "resthook": "registration-complete",
            "result_name": "My Result"
        },
        "events": [
            {
                "type": "resthook_called",
                "created_on": "2018-10-18T14:20:30.000123456Z",
                "step_uuid": "59d74b86-3e2f-4a93-aece-b05d2fdcde0c",
                "resthook": "registration-complete",
                "payload": {
                    "channel": null,
                    "contact": {
                        "name": "Ryan Lewis",
                        "urn": "tel:+12065551212",
                        "uuid": "5d76d86b-3bb9-4d5a-b822-c9d86f5d8e4f"
                    },
                    "flow": {
                        "name": "Action Tester",
                        "revision": 123,
                        "uuid": "bead76f5-dac4-4c9d-996c-c62b326e8c0a"
                    },
                    "input": {
                        "attachments": [
                            {
                                "content_type": "image/jpeg",
                                "url": "http://http://s3.amazon.com/bucket/test.jpg"
                            },
                            {
                                "content_type": "audio/mp3",
                                "url": "http://s3.amazon.com/bucket/test.mp3"
                            }
                        ],
                        "channel": null,
                        "created_on": "2018-10-18T14:20:30.000123Z",
                        "text": "Hi everybody",
                        "type": "msg",
                        "urn": {
                            "display": "(206) 555-1212",
                            "path": "+12065551212",
                            "scheme": "tel"
                        },
                        "uuid": "aa90ce99-3b4d-44ba-b0ca-79e63d9ed842"
                    },
                    "path": [
                        {
                            "arrived_on": "2018-10-18T14:20:30.000123Z",
                            "exit_uuid": "",
                            "node_uuid": "72a1f5df-49f9-45df-94c9-d86f7ea064e5",
                            "uuid": "59d74b86-3e2f-4a93-aece-b05d2fdcde0c"
                        }
                    ],
                    "results": {},
                    "run": {
                        "created_on": "2018-10-18T14:20:30.000123Z",
                        "uuid": "e7187099-7d38-4f60-955c-325957214c42"
                    }
                }
            },
            {
                "type": "webhook_called",
                "created_on": "2018-10-18T14:20:30.000123456Z",
                "step_uuid": "59d74b86-3e2f-4a93-aece-b05d2fdcde0c",
                "url": "http://temba.io/",
                "status": "success",
                "request": "POST / HTTP/1.1\r\nHost: temba.io\r\nUser-Agent: goflow-testing\r\nContent-Length: 881\r\nContent-Type: application/json\r\nAccept-Encoding: gzip\r\n\r\n{\"channel\":null,\"contact\":{\"name\":\"Ryan Lewis\",\"urn\":\"tel:+12065551212\",\"uuid\":\"5d76d86b-3bb9-4d5a-b822-c9d86f5d8e4f\"},\"flow\":{\"name\":\"Action Tester\",\"revision\":123,\"uuid\":\"bead76f5-dac4-4c9d-996c-c62b326e8c0a\"},\"input\":{\"attachments\":[{\"content_type\":\"image/jpeg\",\"url\":\"http://http://s3.amazon.com/bucket/test.jpg\"},{\"content_type\":\"audio/mp3\",\"url\":\"http://s3.amazon.com/bucket/test.mp3\"}],\"channel\":null,\"created_on\":\"2018-10-18T14:20:30.000123Z\",\"text\":\"Hi everybody\",\"type\":\"msg\",\"urn\":{\"display\":\"(206) 555-1212\",\"path\":\"+12065551212\",\"scheme\":\"tel\"},\"uuid\":\"aa90ce99-3b4d-44ba-b0ca-79e63d9ed842\"},\"path\":[{\"arrived_on\":\"2018-10-18T14:20:30.000123Z\",\"exit_uuid\":\"\",\"node_uuid\":\"72a1f5df-49f9-45df-94c9-d86f7ea064e5\",\"uuid\":\"59d74b86-3e2f-4a93-aece-b05d2fdcde0c\"}],\"results\":{},\"run\":{\"created_on\":\"2018-10-18T14:20:30.000123Z\",\"uuid\":\"e7187099-7d38-4f60-955c-325957214c42\"}}",
                "response": "HTTP/1.0 200 OK\r\nContent-Length: 16\r\n\r\n{ \"ok\": \"true\" }",
                "elapsed_ms": 0,
                "resthook": "registration-complete",
                "status_code": 200
            },
            {
                "type": "webhook_called",
                "created_on": "2018-10-18T14:20:30.000123456Z",
                "step_uuid": "59d74b86-3e2f-4a93-aece-b05d2fdcde0c",
                "url": "http://subscribergone.com/",
                "status": "subscriber_gone",
                "request": "POST / HTTP/1.1\r\nHost: subscribergone.com\r\nUser-Agent: goflow-testing\r\nContent-Length: 881\r\nContent-Type: application/json\r\nAccept-Encoding: gzip\r\n\r\n{\"channel\":null,\"contact\":{\"name\":\"Ryan Lewis\",\"urn\":\"tel:+12065551212\",\"uuid\":\"5d76d86b-3bb9-4d5a-b822-c9d86f5d8e4f\"},\"flow\":{\"name\":\"Action Tester\",\"revision\":123,\"uuid\":\"bead76f5-dac4-4c9d-996c-c62b326e8c0a\"},\"input\":{\"attachments\":[{\"content_type\":\"image/jpeg\",\"url\":\"http://http://s3.amazon.com/bucket/test.jpg\"},{\"content_type\":\"audio/mp3\",\"url\":\"http://s3.amazon.com/bucket/test.mp3\"}],\"channel\":null,\"created_on\":\"2018-10-18T14:20:30.000123Z\",\"text\":\"Hi everybody\",\"type\":\"msg\",\"urn\":{\"display\":\"(206) 555-1212\",\"path\":\"+12065551212\",\"scheme\":\"tel\"},\"uuid\":\"aa90ce99-3b4d-44ba-b0ca-79e63d9ed842\"},\"path\":[{\"arrived_on\":\"2018-10-18T14:20:30.000123Z\",\"exit_uuid\":\"\",\"node_uuid\":\"72a1f5df-49f9-45df-94c9-d86f7ea064e5\",\"uuid\":\"59d74b86-3e2f-4a93-aece-b05d2fdcde0c\"}],\"results\":{},\"run\":{\"created_on\":\"2018-10-18T14:20:30.000123Z\",\"uuid\":\"e7187099-7d38-4f60-955c-325957214c42\"}}",
                "response": "HTTP/1.0 410 Gone\r\nContent-Length: 22\r\n\r\n{ \"errors\": [\"gone\"] }",
                "elapsed_ms": 0,
                "resthook": "registration-complete",
                "status_code": 410
            },
            {
                "type": "run_result_changed",
                "created_on": "2018-10-18T14:20:30.000123456Z",
                "step_uuid": "59d74b86-3e2f-4a93-aece-b05d2fdcde0c",
                "name": "My Result",
                "value": "200",
                "category": "Success",
                "input": "POST http://temba.io/",
                "extra": {
                    "ok": "true"
                }
            }
        ],
        "webhook": {
            "ok": "true"
        },
        "templates": [],
        "inspection": {
            "dependencies": {},
<<<<<<< HEAD
            "parent_refs": [],
=======
>>>>>>> 0071fdb4
            "results": [
                {
                    "categories": [
                        "Success",
                        "Failure"
                    ],
                    "key": "my_result",
                    "name": "My Result",
                    "node_uuids": [
                        "72a1f5df-49f9-45df-94c9-d86f7ea064e5"
                    ]
                }
            ],
<<<<<<< HEAD
            "waiting_exits": []
=======
            "waiting_exits": [],
            "parent_refs": []
>>>>>>> 0071fdb4
        }
    },
    {
        "description": "Result changed event is failure when there no subscribers",
        "action": {
            "type": "call_resthook",
            "uuid": "ad154980-7bf7-4ab8-8728-545fd6378912",
            "resthook": "unpopular-resthook",
            "result_name": "My Result"
        },
        "events": [
            {
                "type": "resthook_called",
                "created_on": "2018-10-18T14:20:30.000123456Z",
                "step_uuid": "59d74b86-3e2f-4a93-aece-b05d2fdcde0c",
                "resthook": "unpopular-resthook",
                "payload": {
                    "channel": null,
                    "contact": {
                        "name": "Ryan Lewis",
                        "urn": "tel:+12065551212",
                        "uuid": "5d76d86b-3bb9-4d5a-b822-c9d86f5d8e4f"
                    },
                    "flow": {
                        "name": "Action Tester",
                        "revision": 123,
                        "uuid": "bead76f5-dac4-4c9d-996c-c62b326e8c0a"
                    },
                    "input": {
                        "attachments": [
                            {
                                "content_type": "image/jpeg",
                                "url": "http://http://s3.amazon.com/bucket/test.jpg"
                            },
                            {
                                "content_type": "audio/mp3",
                                "url": "http://s3.amazon.com/bucket/test.mp3"
                            }
                        ],
                        "channel": null,
                        "created_on": "2018-10-18T14:20:30.000123Z",
                        "text": "Hi everybody",
                        "type": "msg",
                        "urn": {
                            "display": "(206) 555-1212",
                            "path": "+12065551212",
                            "scheme": "tel"
                        },
                        "uuid": "aa90ce99-3b4d-44ba-b0ca-79e63d9ed842"
                    },
                    "path": [
                        {
                            "arrived_on": "2018-10-18T14:20:30.000123Z",
                            "exit_uuid": "",
                            "node_uuid": "72a1f5df-49f9-45df-94c9-d86f7ea064e5",
                            "uuid": "59d74b86-3e2f-4a93-aece-b05d2fdcde0c"
                        }
                    ],
                    "results": {},
                    "run": {
                        "created_on": "2018-10-18T14:20:30.000123Z",
                        "uuid": "e7187099-7d38-4f60-955c-325957214c42"
                    }
                }
            },
            {
                "type": "run_result_changed",
                "created_on": "2018-10-18T14:20:30.000123456Z",
                "step_uuid": "59d74b86-3e2f-4a93-aece-b05d2fdcde0c",
                "name": "My Result",
                "value": "no subscribers",
                "category": "Failure"
            }
        ],
        "templates": [],
        "inspection": {
            "dependencies": {},
<<<<<<< HEAD
            "parent_refs": [],
=======
>>>>>>> 0071fdb4
            "results": [
                {
                    "categories": [
                        "Success",
                        "Failure"
                    ],
                    "key": "my_result",
                    "name": "My Result",
                    "node_uuids": [
                        "72a1f5df-49f9-45df-94c9-d86f7ea064e5"
                    ]
                }
            ],
<<<<<<< HEAD
            "waiting_exits": []
=======
            "waiting_exits": [],
            "parent_refs": []
>>>>>>> 0071fdb4
        }
    },
    {
        "description": "Result payload still valid when contact has no URNs and there is no input",
        "http_mocks": {
            "http://temba.io/": [
                {
                    "status": 200,
                    "body": "{ \"ok\": \"true\" }"
                }
            ],
            "http://unavailable.com/": [
                {
                    "status": 503,
                    "body": "{ \"errors\": [\"service unavailable\"] }"
                }
            ]
        },
        "no_urns": true,
        "no_input": true,
        "action": {
            "type": "call_resthook",
            "uuid": "ad154980-7bf7-4ab8-8728-545fd6378912",
            "resthook": "new-registration",
            "result_name": "My Result"
        },
        "events": [
            {
                "type": "resthook_called",
                "created_on": "2018-10-18T14:20:30.000123456Z",
                "step_uuid": "59d74b86-3e2f-4a93-aece-b05d2fdcde0c",
                "resthook": "new-registration",
                "payload": {
                    "channel": null,
                    "contact": {
                        "name": "Ryan Lewis",
                        "urn": null,
                        "uuid": "5d76d86b-3bb9-4d5a-b822-c9d86f5d8e4f"
                    },
                    "flow": {
                        "name": "Action Tester",
                        "revision": 123,
                        "uuid": "bead76f5-dac4-4c9d-996c-c62b326e8c0a"
                    },
                    "input": null,
                    "path": [
                        {
                            "arrived_on": "2018-10-18T14:20:30.000123Z",
                            "exit_uuid": "",
                            "node_uuid": "72a1f5df-49f9-45df-94c9-d86f7ea064e5",
                            "uuid": "59d74b86-3e2f-4a93-aece-b05d2fdcde0c"
                        }
                    ],
                    "results": {},
                    "run": {
                        "created_on": "2018-10-18T14:20:30.000123Z",
                        "uuid": "e7187099-7d38-4f60-955c-325957214c42"
                    }
                }
            },
            {
                "type": "webhook_called",
                "created_on": "2018-10-18T14:20:30.000123456Z",
                "step_uuid": "59d74b86-3e2f-4a93-aece-b05d2fdcde0c",
                "url": "http://temba.io/",
                "status": "success",
                "request": "POST / HTTP/1.1\r\nHost: temba.io\r\nUser-Agent: goflow-testing\r\nContent-Length: 487\r\nContent-Type: application/json\r\nAccept-Encoding: gzip\r\n\r\n{\"channel\":null,\"contact\":{\"name\":\"Ryan Lewis\",\"urn\":null,\"uuid\":\"5d76d86b-3bb9-4d5a-b822-c9d86f5d8e4f\"},\"flow\":{\"name\":\"Action Tester\",\"revision\":123,\"uuid\":\"bead76f5-dac4-4c9d-996c-c62b326e8c0a\"},\"input\":null,\"path\":[{\"arrived_on\":\"2018-10-18T14:20:30.000123Z\",\"exit_uuid\":\"\",\"node_uuid\":\"72a1f5df-49f9-45df-94c9-d86f7ea064e5\",\"uuid\":\"59d74b86-3e2f-4a93-aece-b05d2fdcde0c\"}],\"results\":{},\"run\":{\"created_on\":\"2018-10-18T14:20:30.000123Z\",\"uuid\":\"e7187099-7d38-4f60-955c-325957214c42\"}}",
                "response": "HTTP/1.0 200 OK\r\nContent-Length: 16\r\n\r\n{ \"ok\": \"true\" }",
                "elapsed_ms": 0,
                "resthook": "new-registration",
                "status_code": 200
            },
            {
                "type": "webhook_called",
                "created_on": "2018-10-18T14:20:30.000123456Z",
                "step_uuid": "59d74b86-3e2f-4a93-aece-b05d2fdcde0c",
                "url": "http://unavailable.com/",
                "status": "response_error",
                "request": "POST / HTTP/1.1\r\nHost: unavailable.com\r\nUser-Agent: goflow-testing\r\nContent-Length: 487\r\nContent-Type: application/json\r\nAccept-Encoding: gzip\r\n\r\n{\"channel\":null,\"contact\":{\"name\":\"Ryan Lewis\",\"urn\":null,\"uuid\":\"5d76d86b-3bb9-4d5a-b822-c9d86f5d8e4f\"},\"flow\":{\"name\":\"Action Tester\",\"revision\":123,\"uuid\":\"bead76f5-dac4-4c9d-996c-c62b326e8c0a\"},\"input\":null,\"path\":[{\"arrived_on\":\"2018-10-18T14:20:30.000123Z\",\"exit_uuid\":\"\",\"node_uuid\":\"72a1f5df-49f9-45df-94c9-d86f7ea064e5\",\"uuid\":\"59d74b86-3e2f-4a93-aece-b05d2fdcde0c\"}],\"results\":{},\"run\":{\"created_on\":\"2018-10-18T14:20:30.000123Z\",\"uuid\":\"e7187099-7d38-4f60-955c-325957214c42\"}}",
                "response": "HTTP/1.0 503 Service Unavailable\r\nContent-Length: 37\r\n\r\n{ \"errors\": [\"service unavailable\"] }",
                "elapsed_ms": 0,
                "resthook": "new-registration",
                "status_code": 503
            },
            {
                "type": "run_result_changed",
                "created_on": "2018-10-18T14:20:30.000123456Z",
                "step_uuid": "59d74b86-3e2f-4a93-aece-b05d2fdcde0c",
                "name": "My Result",
                "value": "503",
                "category": "Failure",
                "input": "POST http://unavailable.com/",
                "extra": {
                    "errors": [
                        "service unavailable"
                    ]
                }
            }
        ],
        "webhook": {
            "errors": [
                "service unavailable"
            ]
        },
        "templates": [],
        "inspection": {
            "dependencies": {},
<<<<<<< HEAD
            "parent_refs": [],
=======
>>>>>>> 0071fdb4
            "results": [
                {
                    "categories": [
                        "Success",
                        "Failure"
                    ],
                    "key": "my_result",
                    "name": "My Result",
                    "node_uuids": [
                        "72a1f5df-49f9-45df-94c9-d86f7ea064e5"
                    ]
                }
            ],
<<<<<<< HEAD
            "waiting_exits": []
=======
            "waiting_exits": [],
            "parent_refs": []
>>>>>>> 0071fdb4
        }
    },
    {
        "description": "Result payload still valid when URNs are redacted",
        "redact_urns": true,
        "action": {
            "type": "call_resthook",
            "uuid": "ad154980-7bf7-4ab8-8728-545fd6378912",
            "resthook": "unpopular-resthook",
            "result_name": "My Result"
        },
        "events": [
            {
                "type": "resthook_called",
                "created_on": "2018-10-18T14:20:30.000123456Z",
                "step_uuid": "59d74b86-3e2f-4a93-aece-b05d2fdcde0c",
                "resthook": "unpopular-resthook",
                "payload": {
                    "channel": null,
                    "contact": {
                        "name": "Ryan Lewis",
                        "urn": "tel:********",
                        "uuid": "5d76d86b-3bb9-4d5a-b822-c9d86f5d8e4f"
                    },
                    "flow": {
                        "name": "Action Tester",
                        "revision": 123,
                        "uuid": "bead76f5-dac4-4c9d-996c-c62b326e8c0a"
                    },
                    "input": {
                        "attachments": [
                            {
                                "content_type": "image/jpeg",
                                "url": "http://http://s3.amazon.com/bucket/test.jpg"
                            },
                            {
                                "content_type": "audio/mp3",
                                "url": "http://s3.amazon.com/bucket/test.mp3"
                            }
                        ],
                        "channel": null,
                        "created_on": "2018-10-18T14:20:30.000123Z",
                        "text": "Hi everybody",
                        "type": "msg",
                        "urn": {
                            "display": "********",
                            "path": "********",
                            "scheme": "tel"
                        },
                        "uuid": "aa90ce99-3b4d-44ba-b0ca-79e63d9ed842"
                    },
                    "path": [
                        {
                            "arrived_on": "2018-10-18T14:20:30.000123Z",
                            "exit_uuid": "",
                            "node_uuid": "72a1f5df-49f9-45df-94c9-d86f7ea064e5",
                            "uuid": "59d74b86-3e2f-4a93-aece-b05d2fdcde0c"
                        }
                    ],
                    "results": {},
                    "run": {
                        "created_on": "2018-10-18T14:20:30.000123Z",
                        "uuid": "e7187099-7d38-4f60-955c-325957214c42"
                    }
                }
            },
            {
                "type": "run_result_changed",
                "created_on": "2018-10-18T14:20:30.000123456Z",
                "step_uuid": "59d74b86-3e2f-4a93-aece-b05d2fdcde0c",
                "name": "My Result",
                "value": "no subscribers",
                "category": "Failure"
            }
        ],
        "templates": [],
        "inspection": {
            "dependencies": {},
<<<<<<< HEAD
            "parent_refs": [],
=======
>>>>>>> 0071fdb4
            "results": [
                {
                    "categories": [
                        "Success",
                        "Failure"
                    ],
                    "key": "my_result",
                    "name": "My Result",
                    "node_uuids": [
                        "72a1f5df-49f9-45df-94c9-d86f7ea064e5"
                    ]
                }
            ],
<<<<<<< HEAD
            "waiting_exits": []
=======
            "waiting_exits": [],
            "parent_refs": []
>>>>>>> 0071fdb4
        }
    }
]<|MERGE_RESOLUTION|>--- conflicted
+++ resolved
@@ -7,18 +7,11 @@
             "resthook": "doesnt-exist"
         },
         "events": [],
-        "templates": [],
         "inspection": {
             "dependencies": {},
-<<<<<<< HEAD
-            "parent_refs": [],
-            "results": [],
-            "waiting_exits": []
-=======
             "results": [],
             "waiting_exits": [],
             "parent_refs": []
->>>>>>> 0071fdb4
         }
     },
     {
@@ -122,18 +115,11 @@
                 "status_code": 503
             }
         ],
-        "templates": [],
         "inspection": {
             "dependencies": {},
-<<<<<<< HEAD
-            "parent_refs": [],
-            "results": [],
-            "waiting_exits": []
-=======
             "results": [],
             "waiting_exits": [],
             "parent_refs": []
->>>>>>> 0071fdb4
         }
     },
     {
@@ -257,32 +243,23 @@
                 "service unavailable"
             ]
         },
-        "templates": [],
         "inspection": {
             "dependencies": {},
-<<<<<<< HEAD
-            "parent_refs": [],
-=======
->>>>>>> 0071fdb4
             "results": [
                 {
+                    "key": "my_result",
+                    "name": "My Result",
                     "categories": [
                         "Success",
                         "Failure"
                     ],
-                    "key": "my_result",
-                    "name": "My Result",
                     "node_uuids": [
                         "72a1f5df-49f9-45df-94c9-d86f7ea064e5"
                     ]
                 }
             ],
-<<<<<<< HEAD
-            "waiting_exits": []
-=======
             "waiting_exits": [],
             "parent_refs": []
->>>>>>> 0071fdb4
         }
     },
     {
@@ -402,32 +379,23 @@
         "webhook": {
             "ok": "true"
         },
-        "templates": [],
         "inspection": {
             "dependencies": {},
-<<<<<<< HEAD
-            "parent_refs": [],
-=======
->>>>>>> 0071fdb4
             "results": [
                 {
+                    "key": "my_result",
+                    "name": "My Result",
                     "categories": [
                         "Success",
                         "Failure"
                     ],
-                    "key": "my_result",
-                    "name": "My Result",
                     "node_uuids": [
                         "72a1f5df-49f9-45df-94c9-d86f7ea064e5"
                     ]
                 }
             ],
-<<<<<<< HEAD
-            "waiting_exits": []
-=======
             "waiting_exits": [],
             "parent_refs": []
->>>>>>> 0071fdb4
         }
     },
     {
@@ -502,32 +470,23 @@
                 "category": "Failure"
             }
         ],
-        "templates": [],
         "inspection": {
             "dependencies": {},
-<<<<<<< HEAD
-            "parent_refs": [],
-=======
->>>>>>> 0071fdb4
             "results": [
                 {
+                    "key": "my_result",
+                    "name": "My Result",
                     "categories": [
                         "Success",
                         "Failure"
                     ],
-                    "key": "my_result",
-                    "name": "My Result",
                     "node_uuids": [
                         "72a1f5df-49f9-45df-94c9-d86f7ea064e5"
                     ]
                 }
             ],
-<<<<<<< HEAD
-            "waiting_exits": []
-=======
             "waiting_exits": [],
             "parent_refs": []
->>>>>>> 0071fdb4
         }
     },
     {
@@ -632,32 +591,23 @@
                 "service unavailable"
             ]
         },
-        "templates": [],
         "inspection": {
             "dependencies": {},
-<<<<<<< HEAD
-            "parent_refs": [],
-=======
->>>>>>> 0071fdb4
             "results": [
                 {
+                    "key": "my_result",
+                    "name": "My Result",
                     "categories": [
                         "Success",
                         "Failure"
                     ],
-                    "key": "my_result",
-                    "name": "My Result",
                     "node_uuids": [
                         "72a1f5df-49f9-45df-94c9-d86f7ea064e5"
                     ]
                 }
             ],
-<<<<<<< HEAD
-            "waiting_exits": []
-=======
             "waiting_exits": [],
             "parent_refs": []
->>>>>>> 0071fdb4
         }
     },
     {
@@ -733,32 +683,23 @@
                 "category": "Failure"
             }
         ],
-        "templates": [],
         "inspection": {
             "dependencies": {},
-<<<<<<< HEAD
-            "parent_refs": [],
-=======
->>>>>>> 0071fdb4
             "results": [
                 {
+                    "key": "my_result",
+                    "name": "My Result",
                     "categories": [
                         "Success",
                         "Failure"
                     ],
-                    "key": "my_result",
-                    "name": "My Result",
                     "node_uuids": [
                         "72a1f5df-49f9-45df-94c9-d86f7ea064e5"
                     ]
                 }
             ],
-<<<<<<< HEAD
-            "waiting_exits": []
-=======
             "waiting_exits": [],
             "parent_refs": []
->>>>>>> 0071fdb4
         }
     }
 ]
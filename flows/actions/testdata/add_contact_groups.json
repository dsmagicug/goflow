--- conflicted
+++ resolved
@@ -12,133 +12,120 @@
             ]
         },
         "events": [],
-        "templates": [],
         "inspection": {
             "dependencies": {
                 "groups": [
                     {
-                        "missing": true,
+                        "uuid": "33382939-babf-4982-9395-8793feb4e7c6",
                         "name": "Climbers",
-                        "uuid": "33382939-babf-4982-9395-8793feb4e7c6"
+                        "missing": true
                     }
                 ]
             },
-            "parent_refs": [],
-            "results": [],
-            "waiting_exits": []
-        }
-    },
-    {
-        "description": "Error event if session has no contact",
-        "no_contact": true,
-        "action": {
-            "type": "add_contact_groups",
-            "uuid": "ad154980-7bf7-4ab8-8728-545fd6378912",
-            "groups": [
-                {
-                    "uuid": "b7cf0d83-f1c9-411c-96fd-c511a4cfa86d",
-                    "name": "Testers"
-                }
-            ]
-        },
-        "events": [
-            {
-                "type": "error",
-                "created_on": "2018-10-18T14:20:30.000123456Z",
-                "step_uuid": "59d74b86-3e2f-4a93-aece-b05d2fdcde0c",
-                "text": "can't execute action in session without a contact"
-            }
-        ]
-    },
-    {
-        "description": "Error event if a group is dynamic",
-        "action": {
-            "type": "add_contact_groups",
-            "uuid": "ad154980-7bf7-4ab8-8728-545fd6378912",
-            "groups": [
-                {
-                    "uuid": "a5c50365-11d6-412b-b48f-53783b2a7803",
-                    "name": "Females"
-                }
-            ]
-        },
-        "events": [
-            {
-                "type": "error",
-                "created_on": "2018-10-18T14:20:30.000123456Z",
-                "step_uuid": "59d74b86-3e2f-4a93-aece-b05d2fdcde0c",
-                "text": "can't add or remove contacts from a dynamic group 'Females'"
-            }
-        ]
-    },
-    {
-        "description": "Error event if a group is name with expression error",
-        "action": {
-            "type": "add_contact_groups",
-            "uuid": "ad154980-7bf7-4ab8-8728-545fd6378912",
-            "groups": [
-                {
-                    "name_match": "Customers@(1 / 0)"
-                }
-            ]
-        },
-        "events": [
-            {
-                "type": "error",
-                "created_on": "2018-10-18T14:20:30.000123456Z",
-                "step_uuid": "59d74b86-3e2f-4a93-aece-b05d2fdcde0c",
-                "text": "error evaluating @(1 / 0): division by zero"
-            }
-        ],
-        "templates": [
-            "Customers@(1 / 0)"
-        ],
-        "inspection": {
-            "dependencies": {},
-<<<<<<< HEAD
-            "parent_refs": [],
-            "results": [],
-            "waiting_exits": []
-=======
             "results": [],
             "waiting_exits": [],
             "parent_refs": []
->>>>>>> 0071fdb4
-        }
-    },
-    {
-        "description": "Error event if a group is name that doesn't match any group",
-        "action": {
-            "type": "add_contact_groups",
-            "uuid": "ad154980-7bf7-4ab8-8728-545fd6378912",
-            "groups": [
-                {
-                    "name_match": "Climbers"
-                }
-            ]
-        },
-        "events": [
-            {
-                "type": "error",
-                "created_on": "2018-10-18T14:20:30.000123456Z",
-                "step_uuid": "59d74b86-3e2f-4a93-aece-b05d2fdcde0c",
-                "text": "no such group with name 'Climbers'"
+        }
+    },
+    {
+        "description": "Error event if session has no contact",
+        "no_contact": true,
+        "action": {
+            "type": "add_contact_groups",
+            "uuid": "ad154980-7bf7-4ab8-8728-545fd6378912",
+            "groups": [
+                {
+                    "uuid": "b7cf0d83-f1c9-411c-96fd-c511a4cfa86d",
+                    "name": "Testers"
+                }
+            ]
+        },
+        "events": [
+            {
+                "type": "error",
+                "created_on": "2018-10-18T14:20:30.000123456Z",
+                "step_uuid": "59d74b86-3e2f-4a93-aece-b05d2fdcde0c",
+                "text": "can't execute action in session without a contact"
+            }
+        ]
+    },
+    {
+        "description": "Error event if a group is dynamic",
+        "action": {
+            "type": "add_contact_groups",
+            "uuid": "ad154980-7bf7-4ab8-8728-545fd6378912",
+            "groups": [
+                {
+                    "uuid": "a5c50365-11d6-412b-b48f-53783b2a7803",
+                    "name": "Females"
+                }
+            ]
+        },
+        "events": [
+            {
+                "type": "error",
+                "created_on": "2018-10-18T14:20:30.000123456Z",
+                "step_uuid": "59d74b86-3e2f-4a93-aece-b05d2fdcde0c",
+                "text": "can't add or remove contacts from a dynamic group 'Females'"
+            }
+        ]
+    },
+    {
+        "description": "Error event if a group is name with expression error",
+        "action": {
+            "type": "add_contact_groups",
+            "uuid": "ad154980-7bf7-4ab8-8728-545fd6378912",
+            "groups": [
+                {
+                    "name_match": "Customers@(1 / 0)"
+                }
+            ]
+        },
+        "events": [
+            {
+                "type": "error",
+                "created_on": "2018-10-18T14:20:30.000123456Z",
+                "step_uuid": "59d74b86-3e2f-4a93-aece-b05d2fdcde0c",
+                "text": "error evaluating @(1 / 0): division by zero"
             }
         ],
         "templates": [
-            "Climbers"
+            "Customers@(1 / 0)"
         ],
         "inspection": {
             "dependencies": {},
-<<<<<<< HEAD
-            "parent_refs": [],
-            "results": [],
-            "waiting_exits": []
-=======
             "results": [],
             "waiting_exits": [],
             "parent_refs": []
->>>>>>> 0071fdb4
+        }
+    },
+    {
+        "description": "Error event if a group is name that doesn't match any group",
+        "action": {
+            "type": "add_contact_groups",
+            "uuid": "ad154980-7bf7-4ab8-8728-545fd6378912",
+            "groups": [
+                {
+                    "name_match": "Climbers"
+                }
+            ]
+        },
+        "events": [
+            {
+                "type": "error",
+                "created_on": "2018-10-18T14:20:30.000123456Z",
+                "step_uuid": "59d74b86-3e2f-4a93-aece-b05d2fdcde0c",
+                "text": "no such group with name 'Climbers'"
+            }
+        ],
+        "templates": [
+            "Climbers"
+        ],
+        "inspection": {
+            "dependencies": {},
+            "results": [],
+            "waiting_exits": [],
+            "parent_refs": []
         }
     },
     {

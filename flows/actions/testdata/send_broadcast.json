--- conflicted
+++ resolved
@@ -2,8 +2,8 @@
     {
         "description": "NOOP if no recipients",
         "action": {
-            "uuid": "ad154980-7bf7-4ab8-8728-545fd6378912",
-            "type": "send_broadcast",
+            "type": "send_broadcast",
+            "uuid": "ad154980-7bf7-4ab8-8728-545fd6378912",
             "text": "Hi there!"
         },
         "events": [],
@@ -12,25 +12,22 @@
         ],
         "inspection": {
             "dependencies": {},
-            "parent_refs": [],
-            "results": [],
-            "waiting_exits": []
+            "results": [],
+            "waiting_exits": [],
+            "parent_refs": []
         }
     },
     {
         "description": "NOOP if no recipients because of missing group depndency",
         "action": {
             "type": "send_broadcast",
-<<<<<<< HEAD
+            "uuid": "ad154980-7bf7-4ab8-8728-545fd6378912",
             "groups": [
                 {
                     "uuid": "33382939-babf-4982-9395-8793feb4e7c6",
                     "name": "Climbers"
                 }
             ],
-=======
-            "uuid": "ad154980-7bf7-4ab8-8728-545fd6378912",
->>>>>>> 0071fdb4
             "text": "Hi there!"
         },
         "events": [],
@@ -38,25 +35,18 @@
             "Hi there!"
         ],
         "inspection": {
-<<<<<<< HEAD
             "dependencies": {
                 "groups": [
                     {
-                        "missing": true,
+                        "uuid": "33382939-babf-4982-9395-8793feb4e7c6",
                         "name": "Climbers",
-                        "uuid": "33382939-babf-4982-9395-8793feb4e7c6"
+                        "missing": true
                     }
                 ]
             },
-            "parent_refs": [],
-            "results": [],
-            "waiting_exits": []
-=======
-            "dependencies": {},
-            "results": [],
-            "waiting_exits": [],
-            "parent_refs": []
->>>>>>> 0071fdb4
+            "results": [],
+            "waiting_exits": [],
+            "parent_refs": []
         }
     },
     {
@@ -135,13 +125,8 @@
             "dependencies": {
                 "contacts": [
                     {
-<<<<<<< HEAD
-                        "name": "Stavros",
-                        "uuid": "945493e3-933f-4668-9761-ce990fae5e5c"
-=======
                         "uuid": "945493e3-933f-4668-9761-ce990fae5e5c",
                         "name": "Stavros"
->>>>>>> 0071fdb4
                     }
                 ],
                 "fields": [
@@ -152,16 +137,6 @@
                 ],
                 "groups": [
                     {
-<<<<<<< HEAD
-                        "name": "Testers",
-                        "uuid": "b7cf0d83-f1c9-411c-96fd-c511a4cfa86d"
-                    }
-                ]
-            },
-            "parent_refs": [],
-            "results": [],
-            "waiting_exits": []
-=======
                         "uuid": "b7cf0d83-f1c9-411c-96fd-c511a4cfa86d",
                         "name": "Testers"
                     }
@@ -170,7 +145,6 @@
             "results": [],
             "waiting_exits": [],
             "parent_refs": []
->>>>>>> 0071fdb4
         }
     },
     {
@@ -251,15 +225,9 @@
         ],
         "inspection": {
             "dependencies": {},
-<<<<<<< HEAD
-            "parent_refs": [],
-            "results": [],
-            "waiting_exits": []
-=======
-            "results": [],
-            "waiting_exits": [],
-            "parent_refs": []
->>>>>>> 0071fdb4
+            "results": [],
+            "waiting_exits": [],
+            "parent_refs": []
         }
     }
 ]
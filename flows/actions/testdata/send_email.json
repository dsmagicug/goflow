[
    {
        "description": "Error events if body, subject or addresses contain expression errors",
        "action": {
            "type": "send_email",
            "uuid": "ad154980-7bf7-4ab8-8728-545fd6378912",
            "addresses": [
                "bob@example.com@(1 / 0)"
            ],
            "subject": "Hi there@(1 / 0)",
            "body": "So I was thinking...@(1 / 0)"
        },
        "events": [
            {
                "type": "error",
                "created_on": "2018-10-18T14:20:30.000123456Z",
                "step_uuid": "59d74b86-3e2f-4a93-aece-b05d2fdcde0c",
                "text": "error evaluating @(1 / 0): division by zero"
            },
            {
                "type": "error",
                "created_on": "2018-10-18T14:20:30.000123456Z",
                "step_uuid": "59d74b86-3e2f-4a93-aece-b05d2fdcde0c",
                "text": "error evaluating @(1 / 0): division by zero"
            },
            {
                "type": "error",
                "created_on": "2018-10-18T14:20:30.000123456Z",
                "step_uuid": "59d74b86-3e2f-4a93-aece-b05d2fdcde0c",
                "text": "error evaluating @(1 / 0): division by zero"
            },
            {
                "type": "email_sent",
                "created_on": "2018-10-18T14:20:30.000123456Z",
                "step_uuid": "59d74b86-3e2f-4a93-aece-b05d2fdcde0c",
                "to": [
                    "bob@example.com"
                ],
                "subject": "Hi there",
                "body": "So I was thinking..."
            }
        ],
        "templates": [
            "bob@example.com@(1 / 0)",
            "Hi there@(1 / 0)",
            "So I was thinking...@(1 / 0)"
        ],
        "inspection": {
            "dependencies": {},
<<<<<<< HEAD
            "parent_refs": [],
            "results": [],
            "waiting_exits": []
=======
            "results": [],
            "waiting_exits": [],
            "parent_refs": []
>>>>>>> 0071fdb4
        }
    },
    {
        "description": "Error event and action skipped if subject evaluates to empty",
        "action": {
            "type": "send_email",
            "uuid": "ad154980-7bf7-4ab8-8728-545fd6378912",
            "addresses": [
                "bob@example.com"
            ],
            "subject": "@(\"\")",
            "body": "So I was thinking..."
        },
        "events": [
            {
                "type": "error",
                "created_on": "2018-10-18T14:20:30.000123456Z",
                "step_uuid": "59d74b86-3e2f-4a93-aece-b05d2fdcde0c",
                "text": "email subject evaluated to empty string, skipping"
            }
        ]
    },
    {
        "description": "New lines and tabs in subject removed",
        "action": {
            "type": "send_email",
            "uuid": "ad154980-7bf7-4ab8-8728-545fd6378912",
            "addresses": [
                "bob@example.com"
            ],
            "subject": "\nHi\tthere  \n   Bob",
            "body": "So I was thinking..."
        },
        "events": [
            {
                "type": "email_sent",
                "created_on": "2018-10-18T14:20:30.000123456Z",
                "step_uuid": "59d74b86-3e2f-4a93-aece-b05d2fdcde0c",
                "to": [
                    "bob@example.com"
                ],
                "subject": "Hi there Bob",
                "body": "So I was thinking..."
            }
        ]
    },
    {
        "description": "Error event and action skipped if body evaluates to empty",
        "action": {
            "type": "send_email",
            "uuid": "ad154980-7bf7-4ab8-8728-545fd6378912",
            "addresses": [
                "bob@example.com"
            ],
            "subject": "Hi there",
            "body": "@(\"\")"
        },
        "events": [
            {
                "type": "error",
                "created_on": "2018-10-18T14:20:30.000123456Z",
                "step_uuid": "59d74b86-3e2f-4a93-aece-b05d2fdcde0c",
                "text": "email body evaluated to empty string, skipping"
            }
        ]
    },
    {
        "description": "Error event and address ignored if it evaluates to empty",
        "action": {
            "type": "send_email",
            "uuid": "ad154980-7bf7-4ab8-8728-545fd6378912",
            "addresses": [
                "@(\"\")"
            ],
            "subject": "Hi there",
            "body": "So I was thinking..."
        },
        "events": [
            {
                "type": "error",
                "created_on": "2018-10-18T14:20:30.000123456Z",
                "step_uuid": "59d74b86-3e2f-4a93-aece-b05d2fdcde0c",
                "text": "email address evaluated to empty string, skipping"
            }
        ]
    },
    {
        "description": "Mailto prefixes stripped from addresses",
        "action": {
            "type": "send_email",
            "uuid": "ad154980-7bf7-4ab8-8728-545fd6378912",
            "addresses": [
                "mailto:bob@example.com"
            ],
            "subject": "Hi there",
            "body": "So I was thinking..."
        },
        "events": [
            {
                "type": "email_sent",
                "created_on": "2018-10-18T14:20:30.000123456Z",
                "step_uuid": "59d74b86-3e2f-4a93-aece-b05d2fdcde0c",
                "to": [
                    "bob@example.com"
                ],
                "subject": "Hi there",
                "body": "So I was thinking..."
            }
        ]
    },
    {
        "description": "Subject and body can be localized",
        "action": {
            "type": "send_email",
            "uuid": "ad154980-7bf7-4ab8-8728-545fd6378912",
            "addresses": [
                "bob@example.com"
            ],
            "subject": "Hi there",
            "body": "So I was thinking..."
        },
        "localization": {
            "spa": {
                "ad154980-7bf7-4ab8-8728-545fd6378912": {
                    "subject": [
                        "Hola"
                    ],
                    "body": [
                        "Pues estuve pensando..."
                    ]
                }
            }
        },
        "events": [
            {
                "type": "email_sent",
                "created_on": "2018-10-18T14:20:30.000123456Z",
                "step_uuid": "59d74b86-3e2f-4a93-aece-b05d2fdcde0c",
                "to": [
                    "bob@example.com"
                ],
                "subject": "Hola",
                "body": "Pues estuve pensando..."
            }
        ],
        "templates": [
            "bob@example.com",
            "Hi there",
            "Hola",
            "So I was thinking...",
            "Pues estuve pensando..."
        ],
        "inspection": {
            "dependencies": {},
<<<<<<< HEAD
            "parent_refs": [],
            "results": [],
            "waiting_exits": []
=======
            "results": [],
            "waiting_exits": [],
            "parent_refs": []
>>>>>>> 0071fdb4
        }
    },
    {
        "description": "Error event if sending fails",
        "smtp_error": "oops can't send",
        "action": {
            "type": "send_email",
            "uuid": "ad154980-7bf7-4ab8-8728-545fd6378912",
            "addresses": [
                "bob@example.com"
            ],
            "subject": "Hi there",
            "body": "So I was thinking..."
        },
        "events": [
            {
                "type": "error",
                "created_on": "2018-10-18T14:20:30.000123456Z",
                "step_uuid": "59d74b86-3e2f-4a93-aece-b05d2fdcde0c",
                "text": "unable to send email: oops can't send"
            }
        ]
    }
]<|MERGE_RESOLUTION|>--- conflicted
+++ resolved
@@ -47,15 +47,9 @@
         ],
         "inspection": {
             "dependencies": {},
-<<<<<<< HEAD
-            "parent_refs": [],
-            "results": [],
-            "waiting_exits": []
-=======
             "results": [],
             "waiting_exits": [],
             "parent_refs": []
->>>>>>> 0071fdb4
         }
     },
     {
@@ -210,15 +204,9 @@
         ],
         "inspection": {
             "dependencies": {},
-<<<<<<< HEAD
-            "parent_refs": [],
-            "results": [],
-            "waiting_exits": []
-=======
             "results": [],
             "waiting_exits": [],
             "parent_refs": []
->>>>>>> 0071fdb4
         }
     },
     {

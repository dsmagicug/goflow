--- conflicted
+++ resolved
@@ -72,7 +72,6 @@
 		eventLog := test.NewEventLog()
 		modifier.Apply(envs.NewBuilder().Build(), sessionAssets, contact, eventLog.Log)
 
-<<<<<<< HEAD
 		// clone test case and populate with actual values
 		actual := tc
 
@@ -105,19 +104,6 @@
 		require.NoError(t, err)
 
 		err = ioutil.WriteFile(testPath, actualJSON, 0666)
-=======
-		// check contact is in the expected state
-		contactJSON, _ := jsonx.Marshal(contact)
-		test.AssertEqualJSON(t, tc.ContactAfter, contactJSON, "contact mismatch in %s", testName)
-
-		// check events are what we expected
-		actualEventsJSON, _ := jsonx.Marshal(eventLog.Events)
-		expectedEventsJSON, _ := jsonx.Marshal(tc.Events)
-		test.AssertEqualJSON(t, expectedEventsJSON, actualEventsJSON, "events mismatch in %s", testName)
-
-		// try marshaling the modifier back to JSON
-		modifierJSON, err := jsonx.Marshal(modifier)
->>>>>>> 885c096f
 		require.NoError(t, err)
 	}
 }

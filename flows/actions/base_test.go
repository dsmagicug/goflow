--- conflicted
+++ resolved
@@ -734,127 +734,10 @@
 	payload, err := run.EvaluateTemplate(actions.ResthookPayload)
 	require.NoError(t, err)
 
-<<<<<<< HEAD
-	test.AssertEqualJSON(t, []byte(`{
-		"channel": {
-			"address": "+17036975131",
-			"name": "My Android Phone",
-			"uuid": "57f1078f-88aa-46f4-a59a-948a5739c03d"
-		},
-		"contact": {
-			"name": "Ryan Lewis",
-			"urn": "tel:+12024561111",
-			"uuid": "5d76d86b-3bb9-4d5a-b822-c9d86f5d8e4f"
-		},
-		"flow": {
-			"name": "Registration",
-			"revision": 123,
-			"uuid": "50c3706e-fedb-42c0-8eab-dda3335714b7"
-		},
-		"input": {
-			"attachments": [
-				{
-					"content_type": "image/jpeg",
-					"url": "http://s3.amazon.com/bucket/test.jpg"
-				},
-				{
-					"content_type": "audio/mp3",
-					"url": "http://s3.amazon.com/bucket/test.mp3"
-				}
-			],
-			"channel": {
-				"address": "+17036975131",
-				"name": "My Android Phone",
-				"uuid": "57f1078f-88aa-46f4-a59a-948a5739c03d"
-			},
-			"created_on": "2017-12-31T11:35:10.035757-02:00",
-			"text": "Hi there",
-			"type": "msg",
-			"urn": {
-				"display": "(206) 555-1212",
-				"path": "+12065551212",
-				"scheme": "tel"
-			},
-			"uuid": "9bf91c2b-ce58-4cef-aacc-281e03f69ab5"
-		},
-		"path": [
-			{
-				"arrived_on": "2018-07-06T12:30:03.123456Z",
-				"exit_uuid": "d7a36118-0a38-4b35-a7e4-ae89042f0d3c",
-				"node_uuid": "72a1f5df-49f9-45df-94c9-d86f7ea064e5",
-				"uuid": "8720f157-ca1c-432f-9c0b-2014ddc77094"
-			},
-			{
-				"arrived_on": "2018-07-06T12:30:19.123456Z",
-				"exit_uuid": "100f2d68-2481-4137-a0a3-177620ba3c5f",
-				"node_uuid": "3dcccbb4-d29c-41dd-a01f-16d814c9ab82",
-				"uuid": "970b8069-50f5-4f6f-8f41-6b2d9f33d623"
-			},
-			{
-				"arrived_on": "2018-07-06T12:30:28.123456Z",
-				"exit_uuid": "d898f9a4-f0fc-4ac4-a639-c98c602bb511",
-				"node_uuid": "f5bb9b7a-7b5e-45c3-8f0e-61b4e95edf03",
-				"uuid": "5ecda5fc-951c-437b-a17e-f85e49829fb9"
-			},
-			{
-				"arrived_on": "2018-07-06T12:30:55.123456Z",
-				"exit_uuid": "9fc5f8b4-2247-43db-b899-ab1ac50ba06c",
-				"node_uuid": "c0781400-737f-4940-9a6c-1ec1c3df0325",
-				"uuid": "312d3af0-a565-4c96-ba00-bd7f0d08e671"
-			}
-		],
-		"results": {
-			"2factor": {
-				"category": "",
-				"category_localized": "",
-				"created_on": "2018-07-06T12:30:37.123456Z",
-				"input": "",
-				"name": "2Factor",
-				"node_uuid": "f5bb9b7a-7b5e-45c3-8f0e-61b4e95edf03",
-				"value": "34634624463525"
-			},
-			"favorite_color": {
-				"category": "Red",
-				"category_localized": "Red",
-				"created_on": "2018-07-06T12:30:33.123456Z",
-				"input": "",
-				"name": "Favorite Color",
-				"node_uuid": "f5bb9b7a-7b5e-45c3-8f0e-61b4e95edf03",
-				"value": "red"
-			},
-			"intent": {
-				"category": "Success",
-				"category_localized": "Success",
-				"created_on": "2018-07-06T12:30:51.123456Z",
-				"input": "Hi there",
-				"name": "intent",
-				"node_uuid": "f5bb9b7a-7b5e-45c3-8f0e-61b4e95edf03",
-				"value": "book_flight"
-			},
-			"phone_number": {
-				"category": "",
-				"category_localized": "",
-				"created_on": "2018-07-06T12:30:29.123456Z",
-				"input": "",
-				"name": "Phone Number",
-				"node_uuid": "f5bb9b7a-7b5e-45c3-8f0e-61b4e95edf03",
-				"value": "+12344563452"
-			},
-			"webhook": {
-				"category": "Success",
-				"category_localized": "Success",
-				"created_on": "2018-07-06T12:30:45.123456Z",
-				"input": "GET http://127.0.0.1:49999/?content=%7B%22results%22%3A%5B%7B%22state%22%3A%22WA%22%7D%2C%7B%22state%22%3A%22IN%22%7D%5D%7D",
-				"name": "webhook",
-				"node_uuid": "f5bb9b7a-7b5e-45c3-8f0e-61b4e95edf03",
-				"value": "200"
-			}
-		},
-		"run": {
-			"created_on": "2018-07-06T12:30:00.123456Z",
-			"uuid": "692926ea-09d6-4942-bd38-d266ec8d3716"
-		}
-	}`), []byte(payload), "payload mismatch")
+	pretty, err := jsonx.MarshalPretty(json.RawMessage(payload))
+	require.NoError(t, err)
+
+	test.AssertSnapshot(t, "resthook_payload", string(pretty))
 }
 
 func TestStartSessionLoopProtection(t *testing.T) {
@@ -1069,10 +952,4 @@
 	}
 
 	assert.Equal(t, 10, len(sessions))
-=======
-	pretty, err := jsonx.MarshalPretty(json.RawMessage(payload))
-	require.NoError(t, err)
-
-	test.AssertSnapshot(t, "resthook_payload", string(pretty))
->>>>>>> 76541c6d
 }
package runs

import (
	"encoding/json"
	"time"

	"github.com/nyaruka/goflow/assets"
	"github.com/nyaruka/goflow/envs"
	"github.com/nyaruka/goflow/excellent"
	"github.com/nyaruka/goflow/excellent/types"
	"github.com/nyaruka/goflow/flows"
	"github.com/nyaruka/goflow/flows/events"
	"github.com/nyaruka/goflow/utils"
	"github.com/nyaruka/goflow/utils/dates"
	"github.com/nyaruka/goflow/utils/jsonx"
	"github.com/nyaruka/goflow/utils/uuids"

	"github.com/pkg/errors"
)

type flowRun struct {
	uuid        flows.RunUUID
	session     flows.Session
	environment flows.RunEnvironment

	flow    flows.Flow
	flowRef *assets.FlowReference

	parent  flows.FlowRun
	results flows.Results
	path    Path
	events  []flows.Event
	status  flows.RunStatus

	createdOn  time.Time
	modifiedOn time.Time
	expiresOn  *time.Time
	exitedOn   *time.Time

	webhook     types.XValue
	legacyExtra *legacyExtra
}

// NewRun initializes a new context and flow run for the passed in flow and contact
func NewRun(session flows.Session, flow flows.Flow, parent flows.FlowRun) flows.FlowRun {
	now := dates.Now()
	r := &flowRun{
		uuid:       flows.RunUUID(uuids.New()),
		session:    session,
		flow:       flow,
		flowRef:    flow.Reference(),
		parent:     parent,
		results:    flows.NewResults(),
		status:     flows.RunStatusActive,
		events:     make([]flows.Event, 0),
		createdOn:  now,
		modifiedOn: now,
	}

	r.environment = newRunEnvironment(session.Environment(), r)
	r.ResetExpiration(nil)

	r.webhook = types.XObjectEmpty
	r.legacyExtra = newLegacyExtra(r)

	return r
}

func (r *flowRun) UUID() flows.RunUUID               { return r.uuid }
func (r *flowRun) Session() flows.Session            { return r.session }
func (r *flowRun) Environment() flows.RunEnvironment { return r.environment }

func (r *flowRun) Flow() flows.Flow                     { return r.flow }
func (r *flowRun) FlowReference() *assets.FlowReference { return r.flowRef }
func (r *flowRun) Contact() *flows.Contact              { return r.session.Contact() }
func (r *flowRun) Events() []flows.Event                { return r.events }

func (r *flowRun) Results() flows.Results { return r.results }
func (r *flowRun) SaveResult(result *flows.Result) {
	// truncate value if necessary
	if len(result.Value) > r.Environment().MaxValueLength() {
		result.Value = result.Value[0:r.Environment().MaxValueLength()]
	}

	r.results.Save(result)
	r.modifiedOn = dates.Now()

	r.legacyExtra.addResult(result)
}

func (r *flowRun) Exit(status flows.RunStatus) {
	now := dates.Now()

	r.status = status
	r.exitedOn = &now
	r.modifiedOn = now
}
func (r *flowRun) Status() flows.RunStatus { return r.status }
func (r *flowRun) SetStatus(status flows.RunStatus) {
	r.status = status
	r.modifiedOn = dates.Now()
}

func (r *flowRun) Webhook() types.XValue {
	return r.webhook
}
func (r *flowRun) SetWebhook(value types.XValue) {
	r.webhook = value
}

// ParentInSession returns the parent of the run within the same session if one exists
func (r *flowRun) ParentInSession() flows.FlowRun { return r.parent }

// Parent returns either the same session parent or if this session was triggered from a trigger_flow action
// in another session, that run
func (r *flowRun) Parent() flows.RunSummary {
	if r.parent == nil {
		return r.session.ParentRun()
	}
	return r.ParentInSession()
}

func (r *flowRun) Ancestors() []flows.FlowRun {
	ancestors := make([]flows.FlowRun, 0)
	if r.parent != nil {
		run := r.parent.(*flowRun)
		ancestors = append(ancestors, run)

		for {
			if run.parent != nil {
				run = run.parent.(*flowRun)
				ancestors = append(ancestors, run)
			} else {
				break
			}
		}
	}

	return ancestors
}

func (r *flowRun) LogEvent(s flows.Step, event flows.Event) {
	if s != nil {
		event.SetStepUUID(s.UUID())
	}

	r.events = append(r.events, event)
	r.modifiedOn = dates.Now()
}

func (r *flowRun) LogError(step flows.Step, err error) {
	r.LogEvent(step, events.NewError(err))
}

// find the first event matching the given step UUID and type
func (r *flowRun) findEvent(stepUUID flows.StepUUID, eType string) flows.Event {
	for _, e := range r.events {
		if e.StepUUID() == stepUUID && e.Type() == eType {
			return e
		}
	}
	return nil
}

func (r *flowRun) Path() []flows.Step { return r.path }
func (r *flowRun) CreateStep(node flows.Node) flows.Step {
	now := dates.Now()
	step := NewStep(node, now)
	r.path = append(r.path, step)
	r.modifiedOn = now
	return step
}

func (r *flowRun) PathLocation() (flows.Step, flows.Node, error) {
	if r.Path() == nil {
		return nil, nil, errors.Errorf("run has no location as path is empty")
	}

	step := r.Path()[len(r.Path())-1]

	// check that we still have a node for this step
	node := r.Flow().GetNode(step.NodeUUID())
	if node == nil {
		return nil, nil, errors.Errorf("run is located at a flow node that no longer exists")
	}

	return step, node, nil
}

func (r *flowRun) CreatedOn() time.Time  { return r.createdOn }
func (r *flowRun) ModifiedOn() time.Time { return r.modifiedOn }
func (r *flowRun) ExpiresOn() *time.Time { return r.expiresOn }
func (r *flowRun) ResetExpiration(from *time.Time) {
	if r.Flow() != nil && r.Flow().ExpireAfterMinutes() >= 0 {
		if from == nil {
			now := dates.Now()
			from = &now
		}

		expiresAfterMinutes := time.Duration(r.Flow().ExpireAfterMinutes())
		expiresOn := from.Add(expiresAfterMinutes * time.Minute)

		r.expiresOn = &expiresOn
		r.modifiedOn = dates.Now()
	}

	if r.ParentInSession() != nil {
		r.ParentInSession().ResetExpiration(r.expiresOn)
	}
}

func (r *flowRun) ExitedOn() *time.Time { return r.exitedOn }

// RootContext returns the root context for expression evaluation
//
//   contact:contact -> the contact
//   fields:fields -> the custom field values of the contact
//   urns:urns -> the URN values of the contact
//   results:results -> the current run results
//   input:input -> the current input from the contact
//   run:run -> the current run
//   child:related_run -> the last child run
//   parent:related_run -> the parent of the run
//   webhook:any -> the parsed JSON response of the last webhook call
//   globals:globals -> the global values
//   trigger:trigger -> the trigger that started this session
//
// @context root
func (r *flowRun) RootContext(env envs.Environment) map[string]types.XValue {
	var urns, fields types.XValue
	if r.Contact() != nil {
		urns = flows.ContextFunc(env, r.Contact().URNs().MapContext)
		fields = flows.Context(env, r.Contact().Fields())
	}

	var child = newRelatedRunContext(r.Session().GetCurrentChild(r))
	var parent = newRelatedRunContext(r.Parent())

	return map[string]types.XValue{
		// the available runs
		"run":    flows.Context(env, r),
		"child":  flows.Context(env, child),
		"parent": flows.Context(env, parent),

		// shortcuts to things on the current run
		"contact": flows.Context(env, r.Contact()),
		"results": flows.Context(env, r.Results()),
		"urns":    urns,
		"fields":  fields,

		// other
		"trigger":      flows.Context(env, r.Session().Trigger()),
		"input":        flows.Context(env, r.Session().Input()),
		"globals":      flows.Context(env, r.Session().Assets().Globals()),
		"webhook":      r.webhook,
		"legacy_extra": r.legacyExtra.ToXValue(env),
	}
}

// Context returns the properties available in expressions
//
//   __default__:text -> the contact name and flow UUID
//   uuid:text -> the UUID of the run
//   contact:contact -> the contact of the run
//   flow:flow -> the flow of the run
//   status:text -> the current status of the run
//   results:results -> the results saved by the run
//   created_on:datetime -> the creation date of the run
//   exited_on:datetime -> the exit date of the run
//
// @context run
func (r *flowRun) Context(env envs.Environment) map[string]types.XValue {
	var exitedOn types.XValue
	if r.exitedOn != nil {
		exitedOn = types.NewXDateTime(*r.exitedOn)
	}

	return map[string]types.XValue{
		"__default__": types.NewXText(FormatRunSummary(env, r)),
		"uuid":        types.NewXText(string(r.UUID())),
		"contact":     flows.Context(env, r.Contact()),
		"flow":        flows.Context(env, r.Flow()),
		"status":      types.NewXText(string(r.Status())),
		"results":     flows.Context(env, r.Results()),
		"path":        r.path.ToXValue(env),
		"created_on":  types.NewXDateTime(r.CreatedOn()),
		"exited_on":   exitedOn,
	}
}

// EvaluateTemplate evaluates the given template in the context of this run
func (r *flowRun) EvaluateTemplateValue(template string) (types.XValue, error) {
	context := types.NewXObject(r.RootContext(r.Environment()))

	return excellent.EvaluateTemplateValue(r.Environment(), context, template)
}

// EvaluateTemplateText evaluates the given template as text in the context of this run
func (r *flowRun) EvaluateTemplateText(template string, escaping excellent.Escaping, truncate bool) (string, error) {
	context := types.NewXObject(r.RootContext(r.Environment()))

	value, err := excellent.EvaluateTemplate(r.Environment(), context, template, escaping)
	if truncate {
		value = utils.TruncateEllipsis(value, r.Session().Engine().MaxTemplateChars())
	}
	return value, err
}

// EvaluateTemplate is a convenience function for evaluating as text with no escaping
func (r *flowRun) EvaluateTemplate(template string) (string, error) {
	return r.EvaluateTemplateText(template, nil, true)
}

// get the ordered list of languages to be used for localization in this run
func (r *flowRun) getLanguages() []envs.Language {
	// TODO cache this this?

	contact := r.Contact()
	languages := make([]envs.Language, 0, 3)

	// if contact has a allowed language, it takes priority
	if contact != nil && contact.Language() != envs.NilLanguage {
		for _, l := range r.Environment().AllowedLanguages() {
			if l == contact.Language() {
				languages = append(languages, contact.Language())
				break
			}
		}
	}

	// next we include the default language if it's different to the contact language
	defaultLanguage := r.Environment().DefaultLanguage()
	if defaultLanguage != envs.NilLanguage && defaultLanguage != contact.Language() {
		languages = append(languages, defaultLanguage)
	}

	// finally we include the flow native language if it isn't an allowed language - because it's the only
	// one guaranteed to have translations
	return append(languages, r.flow.Language())
}

func (r *flowRun) GetText(uuid uuids.UUID, key string, native string) string {
	textArray, _ := r.GetTextArray(uuid, key, []string{native})
	return textArray[0]
}

func (r *flowRun) GetTextArray(uuid uuids.UUID, key string, native []string) ([]string, envs.Language) {
	return r.getTranslatedText(uuid, key, native, r.getLanguages())
}

func (r *flowRun) GetTranslatedTextArray(uuid uuids.UUID, key string, native []string, languages []envs.Language) []string {
	texts, _ := r.getTranslatedText(uuid, key, native, languages)
	return texts
}

func (r *flowRun) getTranslatedText(uuid uuids.UUID, key string, native []string, languages []envs.Language) ([]string, envs.Language) {
	nativeLang := r.Flow().Language()

	if languages == nil {
		languages = r.getLanguages()
	}

	for _, lang := range languages {
		if lang == r.Flow().Language() {
			return native, nativeLang
		}

<<<<<<< HEAD
		translations := r.Flow().Localization().GetTranslations(lang)
		if translations != nil {
			textArray := translations.GetTextArray(uuid, key)
			if textArray == nil {
				return native, nativeLang
			}

=======
		textArray := r.Flow().Localization().GetItemTranslation(lang, uuid, key)
		if textArray != nil {
>>>>>>> 770a04be
			merged := make([]string, len(native))
			for i := range native {
				if i < len(textArray) && textArray[i] != "" {
					merged[i] = textArray[i]
				} else {
					merged[i] = native[i]
				}
			}
			return merged, lang
		}
	}
	return native, nativeLang
}

func (r *flowRun) Snapshot() flows.RunSummary {
	return newRunSummaryFromRun(r)
}

var _ flows.RunSummary = (*flowRun)(nil)

//------------------------------------------------------------------------------------------
// JSON Encoding / Decoding
//------------------------------------------------------------------------------------------

type runEnvelope struct {
	UUID       flows.RunUUID         `json:"uuid" validate:"required,uuid4"`
	Flow       *assets.FlowReference `json:"flow" validate:"required,dive"`
	Path       []*step               `json:"path" validate:"dive"`
	Events     []json.RawMessage     `json:"events,omitempty"`
	Results    flows.Results         `json:"results,omitempty" validate:"omitempty,dive"`
	Status     flows.RunStatus       `json:"status" validate:"required"`
	ParentUUID flows.RunUUID         `json:"parent_uuid,omitempty" validate:"omitempty,uuid4"`

	CreatedOn  time.Time  `json:"created_on" validate:"required"`
	ModifiedOn time.Time  `json:"modified_on" validate:"required"`
	ExpiresOn  *time.Time `json:"expires_on"`
	ExitedOn   *time.Time `json:"exited_on"`
}

// ReadRun decodes a run from the passed in JSON. Parent run UUID is returned separately as the
// run in question might be loaded yet from the session.
func ReadRun(session flows.Session, data json.RawMessage, missing assets.MissingCallback) (flows.FlowRun, error) {
	e := &runEnvelope{}
	var err error

	if err = utils.UnmarshalAndValidate(data, e); err != nil {
		return nil, errors.Wrap(err, "unable to read run")
	}

	r := &flowRun{
		session:    session,
		uuid:       e.UUID,
		flowRef:    e.Flow,
		status:     e.Status,
		createdOn:  e.CreatedOn,
		modifiedOn: e.ModifiedOn,
		expiresOn:  e.ExpiresOn,
		exitedOn:   e.ExitedOn,
	}

	// lookup actual flow
	if r.flow, err = session.Assets().Flows().Get(e.Flow.UUID); err != nil {
		missing(e.Flow, err)
	}

	// lookup parent run
	if e.ParentUUID != "" {
		if r.parent, err = session.GetRun(e.ParentUUID); err != nil {
			return nil, err
		}
	}

	if e.Results != nil {
		r.results = e.Results
	} else {
		r.results = flows.NewResults()
	}

	// read in our path
	r.path = make([]flows.Step, len(e.Path))
	for i, step := range e.Path {
		r.path[i] = step
	}

	// read in our events
	r.events = make([]flows.Event, len(e.Events))
	for i := range r.events {
		if r.events[i], err = events.ReadEvent(e.Events[i]); err != nil {
			return nil, errors.Wrap(err, "unable to read event")
		}
	}

	// create a run specific environment and context
	r.environment = newRunEnvironment(session.Environment(), r)
	r.webhook = lastWebhookSavedAsExtra(r)
	r.legacyExtra = newLegacyExtra(r)

	return r, nil
}

// MarshalJSON marshals this flow run into JSON
func (r *flowRun) MarshalJSON() ([]byte, error) {
	var err error

	e := &runEnvelope{
		UUID:       r.uuid,
		Flow:       r.flowRef,
		Status:     r.status,
		CreatedOn:  r.createdOn,
		ModifiedOn: r.modifiedOn,
		ExpiresOn:  r.expiresOn,
		ExitedOn:   r.exitedOn,
		Results:    r.results,
	}

	if r.parent != nil {
		e.ParentUUID = r.parent.UUID()
	}

	e.Path = make([]*step, len(r.path))
	for i, s := range r.path {
		e.Path[i] = s.(*step)
	}

	e.Events = make([]json.RawMessage, len(r.events))
	for i := range r.events {
		if e.Events[i], err = jsonx.Marshal(r.events[i]); err != nil {
			return nil, errors.Wrapf(err, "unable to marshal event[type=%s]", r.events[i].Type())
		}
	}

	return jsonx.Marshal(e)
}<|MERGE_RESOLUTION|>--- conflicted
+++ resolved
@@ -365,18 +365,8 @@
 			return native, nativeLang
 		}
 
-<<<<<<< HEAD
-		translations := r.Flow().Localization().GetTranslations(lang)
-		if translations != nil {
-			textArray := translations.GetTextArray(uuid, key)
-			if textArray == nil {
-				return native, nativeLang
-			}
-
-=======
 		textArray := r.Flow().Localization().GetItemTranslation(lang, uuid, key)
 		if textArray != nil {
->>>>>>> 770a04be
 			merged := make([]string, len(native))
 			for i := range native {
 				if i < len(textArray) && textArray[i] != "" {
